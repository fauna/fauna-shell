--- conflicted
+++ resolved
@@ -70,13 +70,7 @@
     } catch (e) {}
 
     expect(logger.stdout).to.not.be.called;
-<<<<<<< HEAD
-    const message = `${await builtYargs.getHelp()}\n\nUnknown argument: inland-empire`;
-=======
-    const message = `${chalk.reset(await builtYargs.getHelp())}\n\n${chalk.red(
-      "Unknown command: inland-empire",
-    )}`;
->>>>>>> f6bc79f5
+    const message = `${await builtYargs.getHelp()}\n\nUnknown command: inland-empire`;
     expect(logger.stderr).to.have.been.calledWith(message);
     expect(container.resolve("parseYargs")).to.have.been.calledOnce;
   });
