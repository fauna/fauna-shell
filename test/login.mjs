//@ts-check

import { expect } from "chai";
<<<<<<< HEAD
import sinon, { spy } from "sinon";
=======
import { stub } from "sinon";
>>>>>>> 88b3a22d

import { run } from "../src/cli.mjs";
import { setupTestContainer as setupContainer } from "../src/config/setup-test-container.mjs";

describe("login", function () {
<<<<<<< HEAD
  let container, fs, makeAccountRequest;
  const mockOAuth = () => {
    let handlers = {};

    return {
      _receiveAuthCode: spy(async () => {
        await handlers.auth_code_received();
      }),
      start: spy(async () => {
        await handlers.ready();
      }),
      getOAuthParams: () => {
        return {
          client_id: "client-id",
          redirect_uri: "redirect-uri",
          code_challenge: "challenge",
          code_challenge_method: "S256",
          response_type: "code",
          scope: "create_session",
          state: "state",
        };
      },
      getTokenParams: () => {
        return {
          clientId: "client-id",
          clientSecret: "client-secret",
          authCode: "auth-code",
          redirectURI: "redirect-uri",
          codeVerifier: "code-verifier",
        };
      },
      server: {
        on: (eventName, handler) => {
          handlers[eventName] = handler;
        },
      },
    };
=======
  let container;
  let fs;
  const sessionCreds = {
    accountKey: "account-key",
    refreshToken: "refresh-token",
>>>>>>> 88b3a22d
  };

  beforeEach(() => {
    container = setupContainer();
<<<<<<< HEAD
    container.register({
      oauthClient: awilix.asFunction(mockOAuth).scoped(),
    });
=======
>>>>>>> 88b3a22d
    fs = container.resolve("fs");
    makeAccountRequest = container.resolve("makeAccountRequest");
    makeAccountRequest
      .withArgs(
        sinon.match({
          path: sinon.match(/\/oauth\/authorize/),
          method: "GET",
        }),
      )
      .resolves({
        headers: new Map([["location", "http://dashboard-url.com"]]),
        status: 302,
      })
      .withArgs(
        sinon.match({
          path: sinon.match(/\/oauth\/token/),
          method: "POST",
        }),
      )
      .resolves({
        access_token: "access-token",
      })
      .withArgs(
        sinon.match({
          path: sinon.match(/\/session/),
          method: "POST",
        }),
      )
      .resolves({
        account_key: "login-account-key",
        refresh_token: "login-refresh-token",
      });
  });

<<<<<<< HEAD
  it("can login", async function () {
=======
  it.skip("can login", async function () {
    // Run the command first so container is set.
    await run(`login`, container);
    // After container is set, we can get the mocks
    const oauthClient = container.resolve("oauthClient");
    const logger = container.resolve("logger");
    const accountCreds = container.resolve("accountCreds");
>>>>>>> 88b3a22d
    const existingCreds = {
      testUser: {
        accountKey: "test",
        refreshToken: "test",
      },
    };
    fs.readFileSync.returns(JSON.stringify(existingCreds));
    // Run the command first so container is set.
    await run(`login`, container);
    // After container is set, we can get the mocks
    const oauthClient = container.resolve("oauthClient");
    const logger = container.resolve("logger");
    const credentials = container.resolve("credentials");

    const expectedCreds = {
      ...existingCreds,
      default: {
        accountKey: "login-account-key",
        refreshToken: "login-refresh-token",
      },
    };

    // We start the loopback server
    expect(oauthClient.start.called).to.be.true;
    // We open auth url in the browser and prompt user
    expect(container.resolve("open").calledWith("http://dashboard-url.com"));
    expect(logger.stdout).to.have.been.calledWith(
      "To login, open your browser to:\n http://dashboard-url.com",
    );
    // Trigger server event with mocked auth code
    await oauthClient._receiveAuthCode();
    // Show login success message
    expect(logger.stdout).to.have.been.calledWith("Login Success!\n");
    expect(credentials.accountKeys.key).to.equal("login-account-key");
    // We save the session credentials alongside existing credential contents
    expect(fs.writeFileSync.getCall(1).args[0]).to.include("access_keys");
    expect(JSON.parse(fs.writeFileSync.getCall(1).args[1])).to.deep.equal(
      expectedCreds,
    );
  });

  it.skip("overwrites credentials on login", async function () {
    const existingCreds = {
      testUser: {
        accountKey: "oldkey",
        refreshToken: "oldtoken",
      },
    };

    // Local file read returns old creds
    fs.readFileSync.returns(JSON.stringify(existingCreds));
    await run(`login --user testUser`, container);
    const oauthClient = container.resolve("oauthClient");
    const logger = container.resolve("logger");
    const expectedCreds = {
      testUser: {
        accountKey: "login-account-key",
        refreshToken: "login-refresh-token",
      },
    };
    // Trigger server event with mocked auth code
    await oauthClient._receiveAuthCode();
    // Show login success message
    expect(logger.stdout).to.have.been.calledWith("Login Success!\n");
    // We save the session credentials and overwrite the profile of the same name locally
    expect(fs.writeFileSync.getCall(1).args[0]).to.include("access_keys");
    expect(JSON.parse(fs.writeFileSync.getCall(1).args[1])).to.deep.equal(
      expectedCreds,
    );
  });

  it("fast completes when using --local", async function () {
    await run(`login --local`, container);
    const logger = container.resolve("logger");
    expect(logger.stdout).to.have.been.calledWith(
      "Using a local Fauna container does not require login.\n",
    );
  });
});<|MERGE_RESOLUTION|>--- conflicted
+++ resolved
@@ -1,17 +1,13 @@
 //@ts-check
 
+import * as awilix from "awilix";
 import { expect } from "chai";
-<<<<<<< HEAD
 import sinon, { spy } from "sinon";
-=======
-import { stub } from "sinon";
->>>>>>> 88b3a22d
 
 import { run } from "../src/cli.mjs";
 import { setupTestContainer as setupContainer } from "../src/config/setup-test-container.mjs";
 
 describe("login", function () {
-<<<<<<< HEAD
   let container, fs, makeAccountRequest;
   const mockOAuth = () => {
     let handlers = {};
@@ -49,23 +45,13 @@
         },
       },
     };
-=======
-  let container;
-  let fs;
-  const sessionCreds = {
-    accountKey: "account-key",
-    refreshToken: "refresh-token",
->>>>>>> 88b3a22d
   };
 
   beforeEach(() => {
     container = setupContainer();
-<<<<<<< HEAD
     container.register({
       oauthClient: awilix.asFunction(mockOAuth).scoped(),
     });
-=======
->>>>>>> 88b3a22d
     fs = container.resolve("fs");
     makeAccountRequest = container.resolve("makeAccountRequest");
     makeAccountRequest
@@ -100,17 +86,7 @@
       });
   });
 
-<<<<<<< HEAD
   it("can login", async function () {
-=======
-  it.skip("can login", async function () {
-    // Run the command first so container is set.
-    await run(`login`, container);
-    // After container is set, we can get the mocks
-    const oauthClient = container.resolve("oauthClient");
-    const logger = container.resolve("logger");
-    const accountCreds = container.resolve("accountCreds");
->>>>>>> 88b3a22d
     const existingCreds = {
       testUser: {
         accountKey: "test",
@@ -152,7 +128,7 @@
     );
   });
 
-  it.skip("overwrites credentials on login", async function () {
+  it("overwrites credentials on login", async function () {
     const existingCreds = {
       testUser: {
         accountKey: "oldkey",
