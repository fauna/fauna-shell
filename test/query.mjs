//@ts-check

import { expect } from "chai";
import { ServiceError } from "fauna";
import sinon from "sinon";

import { run } from "../src/cli.mjs";
import { setupTestContainer as setupContainer } from "../src/config/setup-test-container.mjs";
import { colorize } from "../src/lib/formatting/colorize.mjs";
import {
  createV4QueryFailure,
  createV4QuerySuccess,
  createV10QueryFailure,
  createV10QuerySuccess,
} from "./helpers.mjs";

describe("query", function () {
  let container, logger, runQueryFromString;

  beforeEach(() => {
    container = setupContainer();
    logger = container.resolve("logger");
    runQueryFromString = container.resolve("runQueryFromString");

    // Set a default empty response for all queries
    runQueryFromString.resolves({ data: "test" });
  });

  describe("common", function () {
    it("requires --input or [fql]", async function () {
      try {
        await run(`query --secret=foo`, container);
      } catch (e) {}

      expect(logger.stderr).to.have.been.calledWith(
        sinon.match("No query specified. Pass [fql] or --input."),
      );
    });

    it("does not allow both --input and [fql]", async function () {
      try {
        await run(
          `query --secret=foo --input "test.fql" "Database.all()"`,
          container,
        );
      } catch (e) {}

      expect(logger.stderr).to.have.been.calledWith(
        sinon.match("Cannot specify both --input and [fql]"),
      );
    });

    it("requires a file passed to --input to exist", async function () {
      try {
        await run(`query --secret=foo --input "nonexistent.fql"`, container);
      } catch (e) {}

      expect(logger.stderr).to.have.been.calledWith(
        sinon.match("File passed to --input does not exist: nonexistent.fql"),
      );
    });

    it("requires write access to the directory passed to --output", async function () {
      container.resolve("fs").accessSync.throws(new Error("EACCES"));
      container.resolve("dirname").returns("/var/nonexistent");

      try {
        await run(
          `query --secret=foo --output "/var/nonexistent/result.json" "Database.all()"`,
          container,
        );
      } catch (e) {}

      expect(logger.stderr).to.have.been.calledWith(
        sinon.match("Unable to write to output directory: /var/nonexistent"),
      );
    });

    it("can read from stdin if - is provided", async function () {
      const { readFileSync } = container.resolve("fs");
      readFileSync.returns("Database.all()");

      await run(`query - --secret=foo`, container);

      expect(readFileSync).to.have.been.calledWith(process.stdin.fd, "utf8");
      expect(runQueryFromString).to.have.been.calledWith("Database.all()");
    });

    it("can read input from a file", async function () {
      const { readFileSync, existsSync } = container.resolve("fs");
      readFileSync.returns("Database.all()");
      existsSync.returns(true);

      await run(`query --secret=foo --input "test.fql"`, container);

      expect(existsSync).to.have.been.calledWith("test.fql");
      expect(readFileSync).to.have.been.calledWith("test.fql", "utf8");
      expect(runQueryFromString).to.have.been.calledWith("Database.all()");
    });

    it("can output results to a file", async function () {
      const { writeFileSync } = container.resolve("fs");
      const testData = {
        name: "test",
        coll: "Database",
        ts: 'Time("2024-07-16T19:16:15.980Z")',
        global_id: "asd7zi8pharfn",
      };
      const testResponse = createV10QuerySuccess(testData);
      runQueryFromString.resolves(testResponse);

      await run(
        `query --secret=foo --output "result.json" "Database.all()" --format json`,
        container,
      );

      expect(writeFileSync).to.have.been.calledWith(
        "result.json",
        JSON.stringify(testData, null, 2),
      );
    });

    it("can provide a timeout option", async function () {
      await run(
        `query "Database.all()" --secret=foo --timeout 9000`,
        container,
      );
      expect(runQueryFromString).to.have.been.calledWith(
        '"Database.all()"',
        sinon.match({
          timeout: 9000,
        }),
      );
    });

    it("uses 10 for the default apiVersion", async function () {
      await run(`query "Database.all()" --secret=foo`, container);
      expect(runQueryFromString).to.have.been.calledWith(
        sinon.match.string,
        sinon.match({
          apiVersion: "10",
        }),
      );
    });

    it.skip("can colorize output by default", async function () {
      runQueryFromString.resolves({ data: [] });
      await run(`query "Database.all()" --secret=foo --format json`, container);

      const expected = JSON.stringify([], null, 2);
      expect(logger.stdout).to.have.been.calledWith(expected);
      expect(container.resolve("colorize")).to.have.been.calledWith(expected);
    });

    it.skip("can colorize bare strings", async function () {
      runQueryFromString.resolves({ data: "foo" });
      await run(`query "foo" --secret=foo --format json`, container);

      const expected = JSON.stringify("foo", null, 2);
      expect(logger.stdout).to.have.been.calledWith(expected);
      expect(container.resolve("colorize")).to.have.been.calledWith(expected);
    });

    it("does not colorize output if --no-color is used", async function () {
      runQueryFromString.resolves({ data: [] });
      await run(
        `query "Database.all()" --secret=foo --no-color --json`,
        container,
      );
      expect(logger.stdout).to.have.been.calledWith(
        await colorize([], { format: "json", color: false }),
      );
    });

    // This test is disabled because the argv fallback requires a real process.argv
    // and there's no way blessed way to override it in the test environment.
    it.skip("can mute stderr if --quiet is used", async function () {
      runQueryFromString.rejects(new Error("test error"));

      try {
        await run(`query "Database.all()" --quiet --secret=foo`, container);
      } catch (e) {}

      expect(logger.stdout).to.not.be.called;
      expect(logger.stderr).to.not.be.called;
    });
  });

  describe("--local usage", function () {
    it("calls query with a default secret of 'secret'", async function () {
      const testData = "fql";
      const testResponse = createV10QuerySuccess(testData);
      runQueryFromString.resolves(testResponse);

      await run(`query "Database.all()" --local`, container);

      expect(runQueryFromString).to.have.been.calledWith(
        '"Database.all()"',
        sinon.match({
          apiVersion: "10",
          secret: "secret",
          url: "http://localhost:8443",
        }),
      );
    });

    it("calls query with a scoped secret when a database argument is provided", async function () {
      const testData = "fql";
      const testResponse = createV10QuerySuccess(testData);
      runQueryFromString.resolves(testResponse);

      await run(`query "Database.all()" --local --database Taco`, container);

      expect(runQueryFromString).to.have.been.calledWith(
        '"Database.all()"',
        sinon.match({
          apiVersion: "10",
          secret: "secret:Taco:admin",
          url: "http://localhost:8443",
        }),
      );
    });

    it("calls query with a scoped secret when a role argument is provided", async function () {
      const testData = "fql";
      const testResponse = createV10QuerySuccess(testData);
      runQueryFromString.resolves(testResponse);

      await run(`query "Database.all()" --local --role MyRole`, container);

      expect(runQueryFromString).to.have.been.calledWith(
        '"Database.all()"',
        sinon.match({
          apiVersion: "10",
          secret: "secret:MyRole",
          url: "http://localhost:8443",
        }),
      );
    });

    it("calls query with a scoped secret when a role and database argument ares provided", async function () {
      const testData = "fql";
      const testResponse = createV10QuerySuccess(testData);
      runQueryFromString.resolves(testResponse);

      await run(
        `query "Database.all()" --local --role MyRole --database Db`,
        container,
      );

      expect(runQueryFromString).to.have.been.calledWith(
        '"Database.all()"',
        sinon.match({
          apiVersion: "10",
          secret: "secret:Db:MyRole",
          url: "http://localhost:8443",
        }),
      );
    });
  });

  describe("v10", function () {
    it("can output the result of a query", async function () {
      const testData = {
        name: "Test",
        coll: "Database",
        ts: "2024-10-30T21:31:32.770Z",
        data: {},
        global_id: "ys6ydpq14yynr",
      };
      const testResponse = createV10QuerySuccess(testData);
      runQueryFromString.resolves(testResponse);

      await run(`query "Database.all()" --secret=foo --format json`, container);

      expect(runQueryFromString).to.have.been.calledWith(
        '"Database.all()"',
        sinon.match({
          apiVersion: "10",
        }),
      );
      expect(logger.stdout).to.have.been.calledWith(
        await colorize(testData, { format: "json", color: true }),
      );
      expect(logger.stderr).to.not.be.called;
    });

    it("can output additional response fields via --raw", async function () {
      const testData = {
        name: "test",
        coll: "Database",
        ts: 'Time("2024-07-16T19:16:15.980Z")',
        global_id: "asd7zi8pharfn",
      };
      const testResponse = createV10QuerySuccess(testData);
      runQueryFromString.resolves(testResponse);

<<<<<<< HEAD
      await run(
        `query "Database.all()" --extra --secret=foo --format json`,
        container,
      );
=======
      await run(`query "Database.all()" --raw --secret=foo`, container);
>>>>>>> 53bf7cca

      expect(logger.stdout).to.have.been.calledWith(
        await colorize(testResponse, { format: "json", color: true }),
      );
      expect(logger.stderr).to.not.be.called;
    });

    it("can output an error message", async function () {
      const testSummary = createV10QueryFailure("test query");
      runQueryFromString.rejects(new ServiceError(testSummary));

      try {
        await run(`query "Database.all()" --secret=foo`, container);
      } catch (e) {}

      expect(logger.stdout).to.not.be.called;
      expect(logger.stderr).to.have.been.calledWith(sinon.match(/test query/));
    });

    it("can output the full error object when --raw is used", async function () {
      const failure = createV10QueryFailure("test query");
      const error = new ServiceError(failure);
      runQueryFromString.rejects(error);

      try {
        await run(`query "Database.all()" --raw --secret=foo`, container);
      } catch (e) {}

      expect(logger.stdout).to.not.be.called;
      expect(logger.stderr).to.have.been.calledWith(sinon.match(/queryInfo/));
    });

    it("can set the typecheck option to true", async function () {
      await run(`query "Database.all()" --typecheck --secret=foo`, container);
      expect(runQueryFromString).to.have.been.calledWith(
        '"Database.all()"',
        sinon.match({
          typecheck: true,
        }),
      );
    });
  });

  describe("v4", function () {
    it("can output the result of a query", async function () {
      const testData = {
        "@ref": {
          id: "test",
          collection: {
            "@ref": {
              id: "collections",
            },
          },
        },
      };
      const testResponse = createV4QuerySuccess(testData);
      runQueryFromString.resolves(testResponse);

      await run(
        `query "Collection('test')" --apiVersion 4 --secret=foo`,
        container,
      );

      expect(runQueryFromString).to.have.been.calledWith(
        "\"Collection('test')\"",
        sinon.match({
          apiVersion: "4",
        }),
      );
      expect(logger.stdout).to.have.been.calledWith(
        await colorize(testData, { format: "json", color: true }),
      );
      expect(logger.stderr).to.not.be.called;
    });

    it("can output additional response fields via --raw", async function () {
      const testData = {
        "@ref": {
          id: "test",
          collection: {
            "@ref": {
              id: "collections",
            },
          },
        },
      };
      const testResponse = createV4QuerySuccess(testData);
      runQueryFromString.resolves(testResponse);

      await run(
        `query "Collection('test')" --raw --apiVersion 4 --secret=foo`,
        container,
      );

      expect(logger.stdout).to.have.been.calledWith(
        await colorize(testResponse, { format: "json", color: true }),
      );
      expect(logger.stderr).to.not.be.called;
    });

    it("can output an error message", async function () {
      const testError = createV4QueryFailure({
        position: ["paginate", "collections"],
        code: "invalid argument",
        description: "Database Ref or Null expected, String provided.",
      });

      // @ts-ignore
      runQueryFromString.rejects(testError);

      try {
        await run(
          `query "Paginate(Collection('x'))" --apiVersion 4 --secret=foo`,
          container,
        );
      } catch (e) {}

      expect(logger.stdout).to.not.be.called;
      expect(logger.stderr).to.have.been.calledWith(
        sinon.match(
          "invalid argument: Database Ref or Null expected, String provided. at paginate, collections",
        ),
      );
    });

    it("can output the full error object when --raw is used", async function () {
      const testError = createV4QueryFailure({
        position: ["paginate", "collections"],
        code: "invalid argument",
        description: "Database Ref or Null expected, String provided.",
      });

      // @ts-ignore
      runQueryFromString.rejects(testError);

      try {
        await run(
          `query "Paginate(Collection('x'))" --apiVersion 4 --raw --secret=foo`,
          container,
        );
      } catch (e) {}

      expect(logger.stdout).to.not.be.called;
      expect(logger.stderr).to.have.been.calledWith(
        sinon.match(/requestResult/),
      );
    });
  });
});<|MERGE_RESOLUTION|>--- conflicted
+++ resolved
@@ -295,14 +295,10 @@
       const testResponse = createV10QuerySuccess(testData);
       runQueryFromString.resolves(testResponse);
 
-<<<<<<< HEAD
-      await run(
-        `query "Database.all()" --extra --secret=foo --format json`,
-        container,
-      );
-=======
-      await run(`query "Database.all()" --raw --secret=foo`, container);
->>>>>>> 53bf7cca
+      await run(
+        `query "Database.all()" --raw --secret=foo --format json`,
+        container,
+      );
 
       expect(logger.stdout).to.have.been.calledWith(
         await colorize(testResponse, { format: "json", color: true }),
