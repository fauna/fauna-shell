{
  "name": "fauna-shell",
  "description": "faunadb shell",
  "version": "0.12.6",
  "author": "Fauna",
  "bin": {
    "fauna": "./bin/run"
  },
  "bugs": "https://github.com/fauna/fauna-shell/issues",
  "dependencies": {
    "@oclif/command": "^1.5.19",
    "@oclif/config": "^1.13.3",
    "@oclif/plugin-autocomplete": "^0.1.4",
    "@oclif/plugin-help": "^1.2.11",
    "cli-table": "^0.3.1",
    "cli-ux": "^4.8.0",
    "cross-fetch": "^3.1.4",
    "dotenv": "^8.2.0",
    "escodegen": "^1.12.0",
    "esprima": "^4.0.1",
    "faunadb": "^4.4.1",
<<<<<<< HEAD
    "globby": "8",
=======
    "globby": "^11.0.0",
>>>>>>> 7b8b1856
    "heroku-cli-util": "^8.0.9",
    "ini": "^1.3.5",
    "inquirer": "^8.1.1",
    "node-fetch": "^2.6.1",
<<<<<<< HEAD
    "request": "^2.88.0",
    "request-promise": "^4.2.5"
=======
    "prettier": "^2.3.0"
>>>>>>> 7b8b1856
  },
  "devDependencies": {
    "prettier": "^2.3.0",
    "babel-eslint": "^10.1.0",
    "eslint-config-prettier": "^8.3.0",
    "eslint-plugin-prettier": "^3.4.0",
    "@oclif/dev-cli": "^1.22.2",
    "@oclif/test": "^1.2.5",
    "chai": "^4.2.0",
    "eslint": "^4.19.1",
    "eslint-config-oclif": "^1.5.1",
    "mocha": "^7.1.1",
    "mock-require": "^3.0.3",
    "nock": "^13.1.0",
    "nyc": "^14.1.1",
    "sinon": "^11.1.1",
    "word-wrap": "^1.2.3"
  },
  "engines": {
    "node": ">=10.0.0"
  },
  "files": [
    "/bin",
    "/oclif.manifest.json",
    "/src"
  ],
  "homepage": "https://github.com/fauna/fauna-shell",
  "keywords": [
    "fauna",
    "faunadb",
    "shell",
    "database",
    "nosql",
    "oclif"
  ],
  "license": "MPL-2.0",
  "main": "src/index.js",
  "oclif": {
    "commands": "./src/commands",
    "bin": "fauna",
    "plugins": [
      "@oclif/plugin-help",
      "@oclif/plugin-autocomplete"
    ]
  },
  "repository": "fauna/fauna-shell",
  "scripts": {
    "postpack": "rm -f oclif.manifest.json",
    "posttest": "eslint .",
    "prepack": "oclif-dev manifest && oclif-dev readme",
    "test": "nyc mocha --forbid-only \"test/**/*.test.js\"",
    "lint": "eslint .",
    "fixlint": "eslint . --fix",
    "version": "oclif-dev readme && git add README.md"
  }
}<|MERGE_RESOLUTION|>--- conflicted
+++ resolved
@@ -19,21 +19,12 @@
     "escodegen": "^1.12.0",
     "esprima": "^4.0.1",
     "faunadb": "^4.4.1",
-<<<<<<< HEAD
-    "globby": "8",
-=======
     "globby": "^11.0.0",
->>>>>>> 7b8b1856
     "heroku-cli-util": "^8.0.9",
     "ini": "^1.3.5",
     "inquirer": "^8.1.1",
     "node-fetch": "^2.6.1",
-<<<<<<< HEAD
-    "request": "^2.88.0",
-    "request-promise": "^4.2.5"
-=======
     "prettier": "^2.3.0"
->>>>>>> 7b8b1856
   },
   "devDependencies": {
     "prettier": "^2.3.0",
