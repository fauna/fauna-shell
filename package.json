--- conflicted
+++ resolved
@@ -104,17 +104,10 @@
     "build": "rm -rf dist && tsc -b",
     "postpack": "rm -f oclif.manifest.json",
     "prepack": "yarn build && oclif manifest",
-<<<<<<< HEAD
     "pretest": "yarn fixlint",
     "local": "export $(cat .env | xargs); node bin/run",
-    "local-test": "export $(cat .env | xargs); c8 -r text mocha --forbid-only \"test/**/*.test.{js,ts}\"",
-    "test": "export $(cat .env.test | xargs); c8 -r html mocha --forbid-only \"test/**/*.test.{js,ts}\"",
-    "lint": "eslint .",
-    "fixlint": "eslint . --fix",
-=======
     "local-test": "export $(cat .env | xargs); mocha \"test/**/*.test.{js,ts}\"",
     "test": "c8 -r html mocha --forbid-only \"test/**/*.test.{js,ts}\"",
->>>>>>> 95c89a2f
     "version": "oclif-dev readme && git add README.md",
     "fmt": "prettier -w src"
   },
