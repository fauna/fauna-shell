--- conflicted
+++ resolved
@@ -24,11 +24,8 @@
     "globby": "8",
     "heroku-cli-util": "^8.0.9",
     "ini": "^1.3.5",
-<<<<<<< HEAD
     "node-fetch": "^2.6.1",
-=======
     "prettier": "^2.3.0",
->>>>>>> f2102bb4
     "request": "^2.88.0",
     "request-promise": "^4.2.5"
   },
