{
  "name": "fauna-shell",
  "description": "faunadb shell",
  "version": "0.12.6",
  "author": "Fauna",
  "bin": {
    "fauna": "./bin/run"
  },
  "bugs": "https://github.com/fauna/fauna-shell/issues",
  "dependencies": {
    "@oclif/command": "^1.5.19",
    "@oclif/config": "^1.13.3",
    "@oclif/plugin-autocomplete": "^0.1.4",
    "@oclif/plugin-help": "^1.2.11",
    "chalk": "^4.1.2",
    "cli-table": "^0.3.1",
    "cli-ux": "^4.8.0",
    "cross-fetch": "^3.1.4",
    "csv-stream": "^0.2.0",
    "dotenv": "^8.2.0",
    "escodegen": "^1.12.0",
    "esprima": "^4.0.1",
    "faunadb": "^4.4.1",
    "globby": "^11.0.0",
    "heroku-cli-util": "^8.0.9",
    "ini": "^1.3.5",
    "inquirer": "^8.1.1",
    "node-fetch": "^2.6.1",
<<<<<<< HEAD
    "object-sizeof": "^1.6.1",
    "prettier": "^2.3.0",
    "request": "^2.88.0",
    "request-promise": "^4.2.5",
    "stream-json": "^1.7.3"
=======
    "prettier": "^2.3.0"
>>>>>>> 7b8b1856
  },
  "devDependencies": {
    "prettier": "^2.3.0",
    "babel-eslint": "^10.1.0",
    "eslint-config-prettier": "^8.3.0",
    "eslint-plugin-prettier": "^3.4.0",
    "@oclif/dev-cli": "^1.22.2",
    "@oclif/test": "^1.2.5",
    "chai": "^4.2.0",
    "eslint": "^4.19.1",
    "eslint-config-oclif": "^1.5.1",
    "mocha": "^7.1.1",
    "mock-require": "^3.0.3",
    "nock": "^13.1.0",
    "nyc": "^14.1.1",
    "sinon": "^11.1.1",
    "word-wrap": "^1.2.3"
  },
  "engines": {
    "node": ">=10.0.0"
  },
  "files": [
    "/bin",
    "/oclif.manifest.json",
    "/src"
  ],
  "homepage": "https://github.com/fauna/fauna-shell",
  "keywords": [
    "fauna",
    "faunadb",
    "shell",
    "database",
    "nosql",
    "oclif"
  ],
  "license": "MPL-2.0",
  "main": "src/index.js",
  "oclif": {
    "commands": "./src/commands",
    "bin": "fauna",
    "plugins": [
      "@oclif/plugin-help",
      "@oclif/plugin-autocomplete"
    ]
  },
  "repository": "fauna/fauna-shell",
  "scripts": {
    "postpack": "rm -f oclif.manifest.json",
    "posttest": "eslint .",
    "prepack": "oclif-dev manifest && oclif-dev readme",
    "test": "nyc mocha --forbid-only \"test/**/*.test.js\"",
    "lint": "eslint .",
    "fixlint": "eslint . --fix",
    "version": "oclif-dev readme && git add README.md"
  }
}<|MERGE_RESOLUTION|>--- conflicted
+++ resolved
@@ -26,15 +26,11 @@
     "ini": "^1.3.5",
     "inquirer": "^8.1.1",
     "node-fetch": "^2.6.1",
-<<<<<<< HEAD
     "object-sizeof": "^1.6.1",
     "prettier": "^2.3.0",
     "request": "^2.88.0",
     "request-promise": "^4.2.5",
     "stream-json": "^1.7.3"
-=======
-    "prettier": "^2.3.0"
->>>>>>> 7b8b1856
   },
   "devDependencies": {
     "prettier": "^2.3.0",
