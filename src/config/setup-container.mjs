import fs from "node:fs";
import * as fsp from "node:fs/promises";
import os from "node:os";
import path from "node:path";
import { exit } from "node:process";

import { confirm } from "@inquirer/prompts";
import * as awilix from "awilix";
import { Lifetime } from "awilix";
import open from "open";
import updateNotifier from "update-notifier";

import { parseYargs } from "../cli.mjs";
import { performV4Query, performV10Query } from "../commands/eval.mjs";
import { makeAccountRequest } from "../lib/account.mjs";
import { Credentials } from "../lib/auth/credentials.mjs";
import OAuthClient from "../lib/auth/oauth-client.mjs";
import { getSimpleClient } from "../lib/command-helpers.mjs";
import { makeFaunaRequest } from "../lib/db.mjs";
<<<<<<< HEAD
=======
import { getV10Client,runV10Query } from "../lib/fauna.mjs";
import { FaunaAccountClient } from "../lib/fauna-account-client.mjs";
>>>>>>> e37507e1
import fetchWrapper from "../lib/fetch-wrapper.mjs";
import buildLogger from "../lib/logger.mjs";
import {
  deleteUnusedSchemaFiles,
  gatherFSL,
  gatherRelativeFSLFilePaths,
  getAllSchemaFileContents,
  writeSchemaFiles,
} from "../lib/schema.mjs";

export function setupCommonContainer() {
  const container = awilix.createContainer({
    injectionMode: awilix.InjectionMode.PROXY,
    strict: true,
  });

  return container;
}

/**
 * @typedef {{ [Property in keyof injectables]: ReturnType<injectables[Property]["resolve"]> }} modifiedInjectables
 */

export const injectables = {
  // process specifics
  stdinStream: awilix.asValue(process.stdin),
  stdoutStream: awilix.asValue(process.stdout),
  stderrStream: awilix.asValue(process.stderr),

  // node libraries
  exit: awilix.asValue(exit),
  fetch: awilix.asValue(fetchWrapper),
  fs: awilix.asValue(fs),
  fsp: awilix.asValue(fsp),
  normalize: awilix.asValue(path.normalize),
  homedir: awilix.asValue(os.homedir),

  // third-party libraries
  confirm: awilix.asValue(confirm),
  open: awilix.asValue(open),
  updateNotifier: awilix.asValue(updateNotifier),

  // generic lib (homemade utilities)
  parseYargs: awilix.asValue(parseYargs),
  logger: awilix.asFunction(buildLogger, { lifetime: Lifetime.SINGLETON }),
  performV4Query: awilix.asValue(performV4Query),
  performV10Query: awilix.asValue(performV10Query),
  getSimpleClient: awilix.asValue(getSimpleClient),
  oauthClient: awilix.asClass(OAuthClient, { lifetime: Lifetime.SCOPED }),
  makeAccountRequest: awilix.asValue(makeAccountRequest),
  makeFaunaRequest: awilix.asValue(makeFaunaRequest),
  errorHandler: awilix.asValue((error, exitCode) => exit(exitCode)),

<<<<<<< HEAD
  // While we inject the class instance before this in middleware,
  //  we need to register it here to resolve types.
  credentials: awilix.asClass(Credentials, {
    lifetime: Lifetime.SINGLETON,
  }),
=======
  // utilities for interacting with Fauna
  runV10Query: awilix.asValue(runV10Query),
  getV10Client: awilix.asValue(getV10Client),
>>>>>>> e37507e1

  // feature-specific lib (homemade utilities)
  gatherFSL: awilix.asValue(gatherFSL),
  gatherRelativeFSLFilePaths: awilix.asValue(gatherRelativeFSLFilePaths),
  writeSchemaFiles: awilix.asValue(writeSchemaFiles),
  getAllSchemaFileContents: awilix.asValue(getAllSchemaFileContents),
  deleteUnusedSchemaFiles: awilix.asValue(deleteUnusedSchemaFiles),
};

export function setupRealContainer() {
  /** @type {awilix.AwilixContainer<modifiedInjectables>} */
  const container = setupCommonContainer();

  container.register(injectables);

  return container;
}<|MERGE_RESOLUTION|>--- conflicted
+++ resolved
@@ -17,11 +17,7 @@
 import OAuthClient from "../lib/auth/oauth-client.mjs";
 import { getSimpleClient } from "../lib/command-helpers.mjs";
 import { makeFaunaRequest } from "../lib/db.mjs";
-<<<<<<< HEAD
-=======
-import { getV10Client,runV10Query } from "../lib/fauna.mjs";
-import { FaunaAccountClient } from "../lib/fauna-account-client.mjs";
->>>>>>> e37507e1
+import { getV10Client, runV10Query } from "../lib/fauna.mjs";
 import fetchWrapper from "../lib/fetch-wrapper.mjs";
 import buildLogger from "../lib/logger.mjs";
 import {
@@ -75,17 +71,14 @@
   makeFaunaRequest: awilix.asValue(makeFaunaRequest),
   errorHandler: awilix.asValue((error, exitCode) => exit(exitCode)),
 
-<<<<<<< HEAD
   // While we inject the class instance before this in middleware,
   //  we need to register it here to resolve types.
   credentials: awilix.asClass(Credentials, {
     lifetime: Lifetime.SINGLETON,
   }),
-=======
   // utilities for interacting with Fauna
   runV10Query: awilix.asValue(runV10Query),
   getV10Client: awilix.asValue(getV10Client),
->>>>>>> e37507e1
 
   // feature-specific lib (homemade utilities)
   gatherFSL: awilix.asValue(gatherFSL),
