import chalk from "chalk";
import yargs from "yargs";
import { hideBin } from "yargs/helpers";

/**
 * @typedef argv
 * @type {object}
 * @property {Array.<string>} verboseComponent - An array of components to always log information about, regardless of the current verbosity level.
 * @property {number} verbosity - The highest (least critical) log line to emit, ranging from 4 (debug) to 1 (fatal). Logs above the verbosity level are not emitted.
 */

/**
 * Runs the function in the context of a database connection.
 *
 * @function
 * @param {Object} args
 * @param {string} args.text - The text to log.
 * @param {number} args.verbosity - The verbosity level for the log line, ranging from 4 (debug) to 1 (fatal). Used to determine the color of the logged text as well as whether or not to emit the log line (and if so, to which stream).
 * @param {function} args.stream - A function that handles a log line. Typically `console.log` or `console.error`, but could be any function that takes string input.
 * @param {string} [args.component] - A string that identifies what "component" of the application this is. Included in the log line as a prefix and also used for formatting with verboseComponents
 * @param {function} [args.formatter] - A function that takes a string and decorates it. Usually used to provide color for the log line.
 * @param {argv} [args.argv] - The parsed yargs argv. Used to determine the current verbosity and if any components are included in verboseComponents.
 */
export function log({
  text,
  verbosity,
  stream,
  component = "unknown",
<<<<<<< HEAD
  formatter,
  argv
) {
  // if (!argv) {
  //   argv = builtYargs.argv;
  // }

  // if (
  //   !argv.then &&
  //   (argv.verbosity >= verbosity || argv.verboseComponent.includes(component))
  // ) {
  //   // fails on intentional multi-line output
  //   // demo with `--verbose-component argv`
  //   // const prefix = /^(\n*)(.*)$/gm.exec(text)[1]
  //   // const strippedText = /^(\n*)(.*)$/gm.exec(text)[2]
  //   // stream(`${prefix}[${formatter(component)}]: ${formatter(strippedText)}`)
  //   stream(`[${formatter(component)}]: ${formatter(text)}`);
  // }
=======
  formatter = (text) => text,
  argv,
}) {
  // stringified errors come with this prefix; since we're going to add a component
  // tag (usually "[error]") to the front anyways, let's strip this prefix
  text = text.replace(/^Error: /, "");

  // this case only occurs when an error is thrown and not caught
  if (!argv) {
    // we give yargs _just_ enough information that we can use it to parse
    // out the verbosity flags needed by the logger
    argv = yargs(hideBin(process.argv))
      .options({
        verboseComponent: {
          type: "array",
          default: [],
        },
        verbosity: {
          type: "number",
          default: 0,
        },
      })
      .version(false).argv;
  }

  if (
    argv.verbosity >= verbosity ||
    argv.verboseComponent.includes(component)
  ) {
    const prefix = chalk.reset("[") + formatter(component) + chalk.reset("]: ");
    stream(prefix + formatter(text));
    return true;
  }
  return false;
}

/**
 * Log text at a debug log level (verbosity 5).
 *
 * @function
 * @param {string} text - The text to log.
 * @param {string} [component] - A string that identifies what "component" of the application this is. Included in the log line as a prefix and also used for formatting with verboseComponents
 * @param {argv} [argv] - The parsed yargs argv. Used to determine the current verbosity and if any components are included in verboseComponents.
 */
function debug(text, component, argv) {
  log({
    text,
    verbosity: 5,
    stream: console.log,
    component,
    formatter: chalk.blue,
    argv,
  });
}

/**
 * Log text at a info log level (verbosity 4).
 *
 * @function
 * @param {string} text - The text to log.
 * @param {string} [component] - A string that identifies what "component" of the application this is. Included in the log line as a prefix and also used for formatting with verboseComponents
 * @param {argv} [argv] - The parsed yargs argv. Used to determine the current verbosity and if any components are included in verboseComponents.
 */
function info(text, component, argv) {
  log({
    text,
    verbosity: 4,
    stream: console.log,
    component,
    formatter: chalk.green,
    argv,
  });
}

/**
 * Log text at a warn log level (verbosity 3).
 *
 * @function
 * @param {string} text - The text to log.
 * @param {string} [component] - A string that identifies what "component" of the application this is. Included in the log line as a prefix and also used for formatting with verboseComponents
 * @param {argv} [argv] - The parsed yargs argv. Used to determine the current verbosity and if any components are included in verboseComponents.
 */
function warn(text, component, argv) {
  log({
    text,
    verbosity: 3,
    stream: console.warn,
    component,
    formatter: chalk.yellow,
    argv,
  });
}

/**
 * Log text at a error log level (verbosity 2).
 *
 * @function
 * @param {string} text - The text to log.
 * @param {string} [component] - A string that identifies what "component" of the application this is. Included in the log line as a prefix and also used for formatting with verboseComponents
 * @param {argv} [argv] - The parsed yargs argv. Used to determine the current verbosity and if any components are included in verboseComponents.
 */
function error(text, component, argv) {
  log({
    text,
    verbosity: 2,
    stream: console.error,
    component,
    formatter: chalk.red,
    argv,
  });
}

/**
 * Log text at a fatal log level (verbosity 1).
 *
 * @function
 * @param {string} text - The text to log.
 * @param {string} [component] - A string that identifies what "component" of the application this is. Included in the log line as a prefix and also used for formatting with verboseComponents
 * @param {argv} [argv] - The parsed yargs argv. Used to determine the current verbosity and if any components are included in verboseComponents.
 */
function fatal(text, component, argv) {
  log({
    text,
    verbosity: 1,
    stream: console.error,
    component,
    formatter: chalk.redBright,
    argv,
  });
>>>>>>> 1ac236e1
}

const logger = {
  // use these for making dev, support tickets easier
  debug,
  info,
  warn,
  error,
  fatal,

  // use these for communicating with customers
  stdout: console.log,
  stderr: console.error,
};

export default logger;<|MERGE_RESOLUTION|>--- conflicted
+++ resolved
@@ -26,26 +26,6 @@
   verbosity,
   stream,
   component = "unknown",
-<<<<<<< HEAD
-  formatter,
-  argv
-) {
-  // if (!argv) {
-  //   argv = builtYargs.argv;
-  // }
-
-  // if (
-  //   !argv.then &&
-  //   (argv.verbosity >= verbosity || argv.verboseComponent.includes(component))
-  // ) {
-  //   // fails on intentional multi-line output
-  //   // demo with `--verbose-component argv`
-  //   // const prefix = /^(\n*)(.*)$/gm.exec(text)[1]
-  //   // const strippedText = /^(\n*)(.*)$/gm.exec(text)[2]
-  //   // stream(`${prefix}[${formatter(component)}]: ${formatter(strippedText)}`)
-  //   stream(`[${formatter(component)}]: ${formatter(text)}`);
-  // }
-=======
   formatter = (text) => text,
   argv,
 }) {
@@ -175,7 +155,6 @@
     formatter: chalk.redBright,
     argv,
   });
->>>>>>> 1ac236e1
 }
 
 const logger = {
