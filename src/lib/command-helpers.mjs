--- conflicted
+++ resolved
@@ -3,26 +3,6 @@
 import { container } from "../cli.mjs";
 import { ValidationError } from "./errors.mjs";
 import { Format } from "./formatting/colorize.mjs";
-
-/*
- * These are the error message prefixes that yargs throws during
- * validation. To detect these errors, you can either parse the stack
- * or the message. We've decided to parse the messages.
- *
- * Compiled from https://github.com/yargs/yargs/blob/main/lib/validation.ts
- */
-const YARGS_STATIC_PREFIXES = [
-  "Unknown argument:",
-  "Unknown arguments:",
-  "Missing required argument:",
-  "Missing required arguments:",
-  "Unknown command:",
-  "Unknown commands:",
-  "Invalid values:",
-  "Not enough non-option arguments:",
-  "Too many non-option arguments:",
-  "Implications failed:",
-];
 
 const COMMON_OPTIONS = {
   // hidden
@@ -99,7 +79,6 @@
   },
 };
 
-<<<<<<< HEAD
 // used for queries customers can configure
 const COMMON_CONFIGURABLE_QUERY_OPTIONS = {
   ...COMMON_QUERY_OPTIONS,
@@ -163,76 +142,6 @@
   return yargs.options({ ...options, ...COMMON_OPTIONS });
 }
 
-/**
- * An error that is thrown by commands that is not a validation error, but
- * a known error state that should be communicated to the user.
- */
-export class CommandError extends Error {
-  /**
-   * @param {string} message
-   * @param {object} [opts]
-   * @param {number} [opts.exitCode]
-   * @param {boolean} [opts.hideHelp]
-   * @param {Error} [opts.cause]
-   */
-  constructor(message, { exitCode = 1, hideHelp = true, cause } = {}) {
-    super(message);
-    this.exitCode = exitCode;
-    this.hideHelp = hideHelp;
-    this.cause = cause;
-  }
-}
-
-/**
- * An error that is thrown when the user provides invalid input, but
- * isn't caught until command execution.
- */
-export class ValidationError extends CommandError {
-  /**
-   * @param {string} message
-   * @param {object} [opts]
-   * @param {number} [opts.exitCode]
-   * @param {boolean} [opts.hideHelp]
-   * @param {Error} [opts.cause]
-   */
-  constructor(message, { exitCode = 1, hideHelp = false, cause } = {}) {
-    super(message, { exitCode, hideHelp, cause });
-  }
-}
-
-/**
- * Returns true if the error is an error potentially thrown by yargs
- * @param {Error} error
- * @returns {boolean}
- */
-function isYargsError(error) {
-  // Sometimes they are named YError. This seems to the case in middleware.
-  if (error.name === "YError") {
-    return true;
-  }
-
-  // Does the message look like a yargs error?
-  if (
-    error.message &&
-    YARGS_STATIC_PREFIXES.some((prefix) => error.message.startsWith(prefix))
-  ) {
-    return true;
-  }
-
-  return false;
-}
-
-/**
- * Returns true if the error is not an error yargs or one we've thrown ourselves in a command
- * @param {Error} error
- * @returns {boolean}
- */
-export function isUnknownError(error) {
-  return !isYargsError(error) && !(error instanceof CommandError);
-}
-
-=======
->>>>>>> 5a5c0286
 export const resolveFormat = (argv) => {
   const logger = container.resolve("logger");
 
