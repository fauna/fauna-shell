//@ts-check

// used for queries customers can't configure that are made on their behalf
const COMMON_QUERY_OPTIONS = {
  local: {
    type: 'boolean',
<<<<<<< HEAD
    describe: 'Indicates a local Fauna container is being used. Sets the URL to http://localhost:8443 if --url is not provided. Use --url to set a custom url for your container.',
=======
    describe: 'Use a local Fauna container. If not otherwise specified, sets `--url` to http://localhost:8443 and `--secret` to "secret".',
>>>>>>> 798c39c0
    default: false,
  },
  url: {
    type: "string",
<<<<<<< HEAD
    description: "the Fauna URL to query",
=======
    description: "URL for Fauna Core HTTP API requests made by the command. Defaults to https://db.fauna.com.",
>>>>>>> 798c39c0
  },
  secret: {
    type: "string",
    description: "Authentication secret for Fauna Core HTTP API requests made by the command. Mutually exclusive with `--database` and `--role`.",
    required: false,
  },
  accountUrl: {
    type: "string",
    description: "the Fauna account URL to query",
    default: "https://account.fauna.com",
    hidden: true,
  },
  clientId: {
    type: "string",
    description: "the client id to use when calling Fauna",
    required: false,
    hidden: true,
  },
  clientSecret: {
    type: "string",
    description: "the client secret to use when calling Fauna",
    required: false,
    hidden: true,
  },
  database: {
    alias: "d",
    type: "string",
    description: "Path, including Region Group identifier and hierarchy, for the database to run the command in. Mutually exclusive with `--secret`.",
  },
  role: {
    alias: "r",
    type: "string",
    description: "Role used to run the command. Mutually exclusive with `--secret`."
  },
};


/**
 * Validate that the user has specified either a database or a secret.
 * This check is not required for commands that can operate at a
 * "root" level.
<<<<<<< HEAD
 * @param {object} argv 
=======
 * @param {object} argv
>>>>>>> 798c39c0
 * @param {string} argv.database - The database to use
 * @param {string} argv.secret - The secret to use
 */
export const validateDatabaseOrSecret = (argv) => {
  if (!argv.database && !argv.secret && !argv.local) {
    throw new Error("No database or secret specified. Pass either --database, or --secret, or --local.");
  }
}

// used for queries customers can configure
const COMMON_CONFIGURABLE_QUERY_OPTIONS = {
  ...COMMON_QUERY_OPTIONS,
  apiVersion: {
    description: "FQL version to use.",
    type: "string",
    alias: "v",
    default: "10",
    choices: ["4", "10"],
  },
  // v10 specific options
  typecheck: {
    type: "boolean",
    description: "Enable typechecking. Defaults to the typechecking setting of the database.",
    default: undefined,
  },
  timeout: {
    type: "number",
    description: "Maximum runtime, in milliseconds, for Fauna Core HTTP API requests made by the command.",
    default: 5000,
  }
};

export function yargsWithCommonQueryOptions(yargs) {
  return yargsWithCommonOptions(yargs, COMMON_QUERY_OPTIONS);
}

export function yargsWithCommonConfigurableQueryOptions(yargs) {
  return yargsWithCommonOptions(yargs, COMMON_CONFIGURABLE_QUERY_OPTIONS);
}

function yargsWithCommonOptions(yargs, options) {
  return yargs
    .options({ ...options, });
}<|MERGE_RESOLUTION|>--- conflicted
+++ resolved
@@ -3,25 +3,20 @@
 // used for queries customers can't configure that are made on their behalf
 const COMMON_QUERY_OPTIONS = {
   local: {
-    type: 'boolean',
-<<<<<<< HEAD
-    describe: 'Indicates a local Fauna container is being used. Sets the URL to http://localhost:8443 if --url is not provided. Use --url to set a custom url for your container.',
-=======
-    describe: 'Use a local Fauna container. If not otherwise specified, sets `--url` to http://localhost:8443 and `--secret` to "secret".',
->>>>>>> 798c39c0
+    type: "boolean",
+    describe:
+      'Use a local Fauna container. If not otherwise specified, sets `--url` to http://localhost:8443 and `--secret` to "secret".',
     default: false,
   },
   url: {
     type: "string",
-<<<<<<< HEAD
-    description: "the Fauna URL to query",
-=======
-    description: "URL for Fauna Core HTTP API requests made by the command. Defaults to https://db.fauna.com.",
->>>>>>> 798c39c0
+    description:
+      "URL for Fauna Core HTTP API requests made by the command. Defaults to https://db.fauna.com.",
   },
   secret: {
     type: "string",
-    description: "Authentication secret for Fauna Core HTTP API requests made by the command. Mutually exclusive with `--database` and `--role`.",
+    description:
+      "Authentication secret for Fauna Core HTTP API requests made by the command. Mutually exclusive with `--database` and `--role`.",
     required: false,
   },
   accountUrl: {
@@ -45,33 +40,32 @@
   database: {
     alias: "d",
     type: "string",
-    description: "Path, including Region Group identifier and hierarchy, for the database to run the command in. Mutually exclusive with `--secret`.",
+    description:
+      "Path, including Region Group identifier and hierarchy, for the database to run the command in. Mutually exclusive with `--secret`.",
   },
   role: {
     alias: "r",
     type: "string",
-    description: "Role used to run the command. Mutually exclusive with `--secret`."
+    description:
+      "Role used to run the command. Mutually exclusive with `--secret`.",
   },
 };
-
 
 /**
  * Validate that the user has specified either a database or a secret.
  * This check is not required for commands that can operate at a
  * "root" level.
-<<<<<<< HEAD
- * @param {object} argv 
-=======
  * @param {object} argv
->>>>>>> 798c39c0
  * @param {string} argv.database - The database to use
  * @param {string} argv.secret - The secret to use
  */
 export const validateDatabaseOrSecret = (argv) => {
   if (!argv.database && !argv.secret && !argv.local) {
-    throw new Error("No database or secret specified. Pass either --database, or --secret, or --local.");
+    throw new Error(
+      "No database or secret specified. Pass either --database, or --secret, or --local.",
+    );
   }
-}
+};
 
 // used for queries customers can configure
 const COMMON_CONFIGURABLE_QUERY_OPTIONS = {
@@ -86,14 +80,16 @@
   // v10 specific options
   typecheck: {
     type: "boolean",
-    description: "Enable typechecking. Defaults to the typechecking setting of the database.",
+    description:
+      "Enable typechecking. Defaults to the typechecking setting of the database.",
     default: undefined,
   },
   timeout: {
     type: "number",
-    description: "Maximum runtime, in milliseconds, for Fauna Core HTTP API requests made by the command.",
+    description:
+      "Maximum runtime, in milliseconds, for Fauna Core HTTP API requests made by the command.",
     default: 5000,
-  }
+  },
 };
 
 export function yargsWithCommonQueryOptions(yargs) {
@@ -105,6 +101,5 @@
 }
 
 function yargsWithCommonOptions(yargs, options) {
-  return yargs
-    .options({ ...options, });
+  return yargs.options({ ...options });
 }