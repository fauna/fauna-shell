--- conflicted
+++ resolved
@@ -122,18 +122,7 @@
     default: 5000,
     group: "API:",
   },
-<<<<<<< HEAD
-  summary: {
-    type: "boolean",
-    description:
-      "Output the summary field of the API response or nothing when it's empty. Only applies to v10 queries.",
-    default: false,
-    group: "API:",
-  },
-  "performance-hints": {
-=======
   performanceHints: {
->>>>>>> b381a735
     type: "boolean",
     description:
       "Output the performance hints for the current query or nothing when no hints are available. Only applies to v10 queries. Sets '--include summary'",
