--- conflicted
+++ resolved
@@ -22,14 +22,11 @@
     required: false,
     group: "API:",
   },
-<<<<<<< HEAD
   accountKey: {
     type: "string",
     description: "The account key to use when calling Fauna",
     required: false,
-    hidden: true,
   },
-=======
   database: {
     alias: "d",
     type: "string",
@@ -45,7 +42,6 @@
     group: "API:",
   },
   // hidden
->>>>>>> 8d1fb06e
   accountUrl: {
     type: "string",
     description: "the Fauna account URL to query",
