//@ts-check

import { container } from "../cli.mjs";
import { JSON_FORMAT } from "./formatting/colorize.mjs";

/**
 * Gets a secret for the current credentials.
 * @return {Promise<string>} the secret
 */
export async function getSecret() {
  const credentials = container.resolve("credentials");
  if (!credentials.databaseKeys.key) {
    return await credentials.databaseKeys.getOrRefreshKey();
  }
  return credentials.databaseKeys.key;
}

export const retryInvalidCredsOnce = async (initialSecret, fn) => {
  try {
    return await fn(initialSecret);
  } catch (err) {
    // If it's a 401, we need to refresh the secret. Let's just do type narrowing here
    // vs doing another v4 vs v10 check.
    if (
      err &&
      (err.name === "unauthorized" ||
        err.httpStatus === 401 ||
        err.requestResult?.statusCode === 401)
    ) {
      const credentials = container.resolve("credentials");

      await credentials.databaseKeys.onInvalidCreds(err);
      const refreshedSecret = await credentials.databaseKeys.getOrRefreshKey();

      return fn(refreshedSecret);
    }
    throw err;
  }
};

/**
 * Runs a query from a string expression.
 * @param {string} expression - The FQL expression to interpret
 * @param {object} argv - The command-line arguments
 * @returns {Promise<any>}
 */
export const runQueryFromString = (expression, argv) => {
  const faunaV4 = container.resolve("faunaClientV4");
  const faunaV10 = container.resolve("faunaClientV10");

  if (argv.apiVersion === "4") {
    const { secret, url, timeout } = argv;
    return retryInvalidCredsOnce(secret, (secret) =>
      faunaV4.runQueryFromString({
        expression,
        secret,
        url,
        client: undefined,
        options: { queryTimeout: timeout },
      }),
    );
  } else {
    const { secret, url, timeout, format, ...rest } = argv;
    let apiFormat = "decorated";
    if (format === JSON_FORMAT) {
      apiFormat = "simple";
    }

    return retryInvalidCredsOnce(secret, (secret) =>
      faunaV10.runQueryFromString({
        expression,
        secret,
        url,
        client: undefined,
        // eslint-disable-next-line camelcase
        options: { query_timeout_ms: timeout, format: apiFormat, ...rest },
      }),
    );
  }
};

/**
 * Formats an error.
 * @param {object} err - The error to format
 * @param {object} opts
 * @param {string} opts.apiVersion - The API version
 * @param {boolean} opts.raw - Whether to include full response bodies
 * @param {boolean} opts.color - Whether to colorize the error
 * @returns {Promise<string>}
 */
<<<<<<< HEAD
export const formatError = async (err, { apiVersion, extra, color }) => {
=======
export const formatError = (err, { apiVersion, raw, color }) => {
>>>>>>> 53bf7cca
  const faunaV4 = container.resolve("faunaClientV4");
  const faunaV10 = container.resolve("faunaClientV10");

  if (apiVersion === "4") {
    return faunaV4.formatError(err, { raw, color });
  } else {
    return faunaV10.formatError(err, { raw, color });
  }
};

/**
 * Formats a query response.
 * @param {object} res - The query response
 * @param {object} opts
 * @param {string} opts.apiVersion - The API version
<<<<<<< HEAD
 * @param {string} opts.format - The data format
 * @param {boolean} opts.extra - Whether to include extra information
=======
 * @param {boolean} opts.raw - Whether to include full response bodies
 * @param {boolean} opts.json - Whether to format the response as JSON
>>>>>>> 53bf7cca
 * @param {boolean} opts.color - Whether to colorize the response
 * @returns {Promise<string>}
 */
<<<<<<< HEAD
export const formatQueryResponse = async (
  res,
  { apiVersion, extra, color, format },
) => {
=======
export const formatQueryResponse = (res, { apiVersion, raw, json, color }) => {
>>>>>>> 53bf7cca
  const faunaV4 = container.resolve("faunaClientV4");
  const faunaV10 = container.resolve("faunaClientV10");

  if (apiVersion === "4") {
<<<<<<< HEAD
    return await faunaV4.formatQueryResponse(res, {
      extra,
      color,
    });
  } else {
    return await faunaV10.formatQueryResponse(res, {
      extra,
      format,
      color,
    });
=======
    return faunaV4.formatQueryResponse(res, { raw, json, color });
  } else {
    return faunaV10.formatQueryResponse(res, { raw, json, color });
>>>>>>> 53bf7cca
  }
};<|MERGE_RESOLUTION|>--- conflicted
+++ resolved
@@ -88,11 +88,7 @@
  * @param {boolean} opts.color - Whether to colorize the error
  * @returns {Promise<string>}
  */
-<<<<<<< HEAD
-export const formatError = async (err, { apiVersion, extra, color }) => {
-=======
-export const formatError = (err, { apiVersion, raw, color }) => {
->>>>>>> 53bf7cca
+export const formatError = async (err, { apiVersion, raw, color }) => {
   const faunaV4 = container.resolve("faunaClientV4");
   const faunaV10 = container.resolve("faunaClientV10");
 
@@ -108,43 +104,21 @@
  * @param {object} res - The query response
  * @param {object} opts
  * @param {string} opts.apiVersion - The API version
-<<<<<<< HEAD
  * @param {string} opts.format - The data format
- * @param {boolean} opts.extra - Whether to include extra information
-=======
  * @param {boolean} opts.raw - Whether to include full response bodies
- * @param {boolean} opts.json - Whether to format the response as JSON
->>>>>>> 53bf7cca
  * @param {boolean} opts.color - Whether to colorize the response
  * @returns {Promise<string>}
  */
-<<<<<<< HEAD
 export const formatQueryResponse = async (
   res,
-  { apiVersion, extra, color, format },
+  { apiVersion, raw, color, format },
 ) => {
-=======
-export const formatQueryResponse = (res, { apiVersion, raw, json, color }) => {
->>>>>>> 53bf7cca
   const faunaV4 = container.resolve("faunaClientV4");
   const faunaV10 = container.resolve("faunaClientV10");
 
   if (apiVersion === "4") {
-<<<<<<< HEAD
-    return await faunaV4.formatQueryResponse(res, {
-      extra,
-      color,
-    });
+    return await faunaV4.formatQueryResponse(res, { raw, color });
   } else {
-    return await faunaV10.formatQueryResponse(res, {
-      extra,
-      format,
-      color,
-    });
-=======
-    return faunaV4.formatQueryResponse(res, { raw, json, color });
-  } else {
-    return faunaV10.formatQueryResponse(res, { raw, json, color });
->>>>>>> 53bf7cca
+    return await faunaV10.formatQueryResponse(res, { raw, format, color });
   }
 };