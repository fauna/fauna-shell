--- conflicted
+++ resolved
@@ -2,11 +2,8 @@
 const { FaunaObjectTranslator } = require('./fauna-object-translator')
 const sizeof = require('object-sizeof')
 const RateLimiter = require('limiter').RateLimiter
-<<<<<<< HEAD
 const { backOff } = require('exponential-backoff')
-=======
 const FaunaHTTPError = require('faunadb').errors.FaunaHTTPError
->>>>>>> 1b17a672
 
 /**
  * Creates a function that consumes a stream of objects and writes creates each object
