const q = require('faunadb').query
const { FaunaObjectTranslator } = require('./fauna-object-translator')
const sizeof = require('object-sizeof')
const RateLimiter = require('limiter').RateLimiter
const { backOff } = require('exponential-backoff')
const FaunaHTTPError = require('faunadb').errors.FaunaHTTPError

/**
 * Creates a function that consumes a stream of objects and writes creates each object
 * as a document in the given collection.
 * @param {Array<string>} typeTranslations - any custom type translations to perform on fields.
 * @param {faunadb.Client} client - a {faunadb.Client} configured for the account to store the data in.
 * @param {string} collection - the name of the {fauna.query.Collection} to write data to.
 * @param {boolean} isDryRun - if true dry run the import - committing no documents. to Fauna. Otherwise, write documents to Fauna. Defaults to false.
 * @param {number} bytesPerSecondLimit - the rate at which data can be written to Fauna, defaults to 400000 bytes per second
 * @param {number} maxParallelRequests - the maximum number of parallel requests to issue to Fauna
 * @return {(inputStream: ReadableStream) => void} a function that asynchronously writes
 * all the data in the inputSteam to Fauna. All data will be written to the collection specified
 * in input, and will use the provided client. This function is capable of consuming a stream
 * in a [stream pipeline](https://nodejs.org/api/stream.html).
 */
function getFaunaImportWriter(
  typeTranslations,
  client,
  collection,
  inputFile,
  isDryRun = false,
  logger = console.log,
<<<<<<< HEAD
  allowRetries = false,
  bytesPerSecondLimit = 400000,
=======
  bytesPerSecondLimit = 400000, // TODO make rate limit based on write-ops
>>>>>>> 97a352c8
  maxParallelRequests = 10
) {
  class BatchError extends Error {
    statusCode

    constructor(message, statusCode) {
      super(message)
      this.statusCode = statusCode
    }
  }
  const faunaObjectTranslator = new FaunaObjectTranslator(typeTranslations)

  const waitForRateLimitTokens = (tokens, rateLimiter) => {
    while (!rateLimiter.tryRemoveTokens(tokens)) {
      // keep trying until we have enough tokens
    }
  }

  /**
  Status codes of interest:
  * [409] Contention - attempt to retry
  * [410] Account disabled - do not retry
  * [413] Request too large - should not happen
  * [429] Too many requests - attempt to retry
  * [503] Timeout - do not retry
  */
  const retryHandler = (e) => {
    switch (e.requestResult?.statusCode) {
      case 409:
        // contention
        return true
      case 429:
        // too many requests
        return true
      default:
        return false
    }
  }

  const requestBatch = (batch) => {
<<<<<<< HEAD
    const write = (batch) =>
      client.query(
        q.Do(
          batch.map((data) =>
            q.Create(q.Collection(collection), {
              data: Object.keys(data).reduce(
                (memo, next) => ({ ...memo, [next.trim()]: data[next] }),
                {}
              ),
            })
          )
=======
    // TODO have the call (or client) return the write-ops
    return client.query(
      q.Do(
        batch.map((data) =>
          q.Create(q.Collection(collection), {
            data: Object.keys(data).reduce(
              (memo, next) => ({ ...memo, [next.trim()]: data[next] }),
              {}
            ),
          })
>>>>>>> 97a352c8
        )
      )
    if (allowRetries)
      return backOff(() => write(batch), {
        jitter: 'full',
        retry: retryHandler,
        numOfAttempts: 10,
      })
    return write(batch)
  }

  const writeData = (itemsToBatch, itemNumbers) => {
    const batchSize = Math.ceil(itemsToBatch.length / maxParallelRequests)
    const promiseBatches = []
    while (itemsToBatch.length > 0) {
      const currentItemNumbers = itemNumbers.splice(0, batchSize)
      promiseBatches.push(
        requestBatch(itemsToBatch.splice(0, batchSize)).catch((e) => {
          const getMessage = (
            subMessage
          ) => `item numbers: ${currentItemNumbers} (zero-indexed) in your \
input file '${inputFile}' failed to persist in Fauna due to: '${subMessage}' - Continuing ...`
          if (e instanceof FaunaHTTPError) {
            throw new BatchError(
              getMessage(e.description),
              e.requestResult.statusCode
            )
          }
          throw new Error(getMessage(e.message))
        })
      )
    }
    return Promise.allSettled(promiseBatches)
  }

  const logSettlements = (settlements) => {
    // TODO ingest the write-ops consumed by each request and sum them
    for (let settlement of settlements) {
      if (settlement.status === 'rejected') {
        // TODO here - insspect settlement.reason.statusCode
        // and apply the rate limit penantly if applicable
        logger(settlement.reason.message)
      }
    }
    // TODO consider returning the write-ops consumed and if penalty
    // action should be taken
  }

  const streamConsumer = async (inputStream) => {
    let dataSize = 0
    let items = []
    let itemNumbers = []
    let itemNumber = -1
    const requestLimiter = new RateLimiter({
      tokensPerInterval: bytesPerSecondLimit,
      interval: 'second',
    })
    for await (const chunk of inputStream) {
      itemNumber++
      let thisItem
      try {
        thisItem = faunaObjectTranslator.getRecord(chunk)
      } catch (e) {
        logger(
          `item number ${itemNumber} (zero-indexed) in your input file '${inputFile}' could \
not be translated into the requested format due to: ${e.message} Skipping \
this item and continuing.`
        )
      }
      if (thisItem !== undefined) {
        const thisItemSize = sizeof(thisItem)
        if (dataSize + thisItemSize > bytesPerSecondLimit && !isDryRun) {
          // TODO - you'll probably need to move rate limiting to be AFTER
          // the call
          waitForRateLimitTokens(
            Math.min(bytesPerSecondLimit, dataSize),
            requestLimiter
          )
          // writeData has side effect of clearing out items and itemNumbers
          logSettlements(await writeData(items, itemNumbers))
          dataSize = 0
        }
        items.push(thisItem)
        itemNumbers.push(itemNumber)
        dataSize += thisItemSize
      }
    }

    if (items.length >= 1 && !isDryRun) {
      logSettlements(await writeData(items, itemNumbers))
    }
  }

  return streamConsumer
}

module.exports = getFaunaImportWriter<|MERGE_RESOLUTION|>--- conflicted
+++ resolved
@@ -26,12 +26,8 @@
   inputFile,
   isDryRun = false,
   logger = console.log,
-<<<<<<< HEAD
   allowRetries = false,
-  bytesPerSecondLimit = 400000,
-=======
   bytesPerSecondLimit = 400000, // TODO make rate limit based on write-ops
->>>>>>> 97a352c8
   maxParallelRequests = 10
 ) {
   class BatchError extends Error {
@@ -72,7 +68,7 @@
   }
 
   const requestBatch = (batch) => {
-<<<<<<< HEAD
+    // TODO have the call (or client) return the write-ops
     const write = (batch) =>
       client.query(
         q.Do(
@@ -84,18 +80,6 @@
               ),
             })
           )
-=======
-    // TODO have the call (or client) return the write-ops
-    return client.query(
-      q.Do(
-        batch.map((data) =>
-          q.Create(q.Collection(collection), {
-            data: Object.keys(data).reduce(
-              (memo, next) => ({ ...memo, [next.trim()]: data[next] }),
-              {}
-            ),
-          })
->>>>>>> 97a352c8
         )
       )
     if (allowRetries)
