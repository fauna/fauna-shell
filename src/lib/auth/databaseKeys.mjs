--- conflicted
+++ resolved
@@ -76,15 +76,9 @@
   // This method guarantees settings this.dbKey to a valid key
   async onInvalidCreds(error) {
     if (this.keySource !== "credentials-file") {
-<<<<<<< HEAD
-      throw new CommandError(
-        `Secret provided by ${this.keySource} is invalid. Please provide an updated secret.`,
-      );
-=======
       // If this is a user supplied secret, we don't need to refresh it
       // and should just re-throw the error so it can be handled by the caller.
       throw error;
->>>>>>> 1e6a2eae
     }
     await this.refreshKey();
   }
