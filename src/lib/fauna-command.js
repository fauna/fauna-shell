const { Command, flags } = require('@oclif/command')
const { buildConnectionOptions, errorOut, stringifyEndpoint } = require('../lib/misc.js')
const faunadb = require('faunadb')
const q = faunadb.query

/**
 * This is the base class for all fauna-shell commands.
 */
class FaunaCommand extends Command {
  clients = {}

  /**
   * During init we parse the flags and arguments and assign them
   * to the `flags` and `args` member variables.
   *
   * We call `this.parse(this.constructor)` because we need to load
   * flags and args for the command being run in the CLI.
   * In this way we parse the flags and args defined in that command,
   * plus the ones defined here. A command then needs to define its flags
   * as follows, if it wants to inherit the flags defined in FaunaCommand:
   *
   * CreateKeyCommand.flags = {
   *	...FaunaCommand.flags
   * }
   *
   */
  async init() {
    const { flags: f, args: a } = this.parse(this.constructor)
    this.flags = f
    this.args = a
  }

  /**
<<<<<<< HEAD
  * Runs the function in the context of a database connection.
  *
  * @param {function} f       - The function to run
  * @param {string}   dbScope - The database in which the function will be executed.
  * @param {string}   role    - The user role with which the function will be executed.
  */
  async withClient(f, dbScope, role) {
    let connectionOptions
    try {
      connectionOptions = await buildConnectionOptions(this.flags, dbScope, role)
      const client = new faunadb.Client({
        ...connectionOptions,
        headers: {
          'X-Fauna-Source': 'Fauna Shell',
        },
=======
   * Runs the function in the context of a database connection.
   *
   * @param {function} f       - The function to run
   * @param {string}   dbScope - The database in which the function will be executed.
   * @param {string}   role    - The user role with which the function will be executed.
   */
  withClient(f, dbScope, role) {
    const cmdFlags = this.flags
    return buildConnectionOptions(cmdFlags, dbScope, role)
      .then(function (connectionOptions) {
        var client = new faunadb.Client({
          ...connectionOptions,
          headers: {
            'X-Fauna-Source': 'Fauna Shell',
          },
        })
        //TODO this should return a Promise
        return f(client, connectionOptions)
      })
      .catch(function (err) {
        return errorOut(err, 1)
>>>>>>> 5d87a3e4
      })
      await client.query(q.Now())

      //TODO this should return a Promise
      return f(client, connectionOptions)
    } catch (err) {
      if (err instanceof faunadb.errors.Unauthorized) {
        return errorOut(`Could not Connect to ${stringifyEndpoint(connectionOptions)} Unauthorized Secret`, 1)
      }
      return errorOut(err, 1)
    }
  }

  async getClient({ dbScope, role } = {}) {
    const connectionOptions = await buildConnectionOptions(
      this.flags,
      dbScope,
      role
    )
    const client = new faunadb.Client({
      ...connectionOptions,
      headers: {
        'X-Fauna-Source': 'Fauna Shell',
      },
    })

    const hashKey = [dbScope, role].join('_')

    this.clients[hashKey] = new Promise((resolve) =>
      resolve({ client, connectionOptions })
    )

    return this.clients[hashKey]
  }

  /**
   * Runs the provided query, while logging a message before running it.
   * Calls the success callback on success, or the failure one otherwise.
   *
   * @param {query}    queryExpr - The Query to execute.
   * @param {string}   logMsg    - The message to display before executing the query.
   * @param {function} success   - On success callback.
   * @param {function} failure   - On error callback.
   */
  query(queryExpr, logMsg, success, failure) {
    const log = this.log
    return this.withClient(function (client, _) {
      log(logMsg)
      return client.query(queryExpr).then(success).catch(failure)
    })
  }

  dbExists(dbName, callback) {
    return this.withClient(function (testDbClient, _) {
      return testDbClient.query(q.Exists(q.Database(dbName))).then(callback)
    })
  }
}

/**
 * These flags allow the user to override endpoint configuration.
 * They are inherited by all shell commands that extend FaunaCommand.
 * See each command's flags to see how this mechanism works.
 */
FaunaCommand.flags = {
  ...Command.flags,
  domain: flags.string({
    description: 'FaunaDB server domain',
  }),
  scheme: flags.string({
    description: 'Connection scheme',
    options: ['https', 'http'],
  }),
  port: flags.string({
    description: 'Connection port',
  }),
  timeout: flags.string({
    description: 'Connection timeout in milliseconds',
  }),
  secret: flags.string({
    description: 'FaunaDB secret key',
  }),
  endpoint: flags.string({
    description: 'FaunaDB server endpoint',
  }),
}

module.exports = FaunaCommand<|MERGE_RESOLUTION|>--- conflicted
+++ resolved
@@ -31,7 +31,6 @@
   }
 
   /**
-<<<<<<< HEAD
   * Runs the function in the context of a database connection.
   *
   * @param {function} f       - The function to run
@@ -47,29 +46,6 @@
         headers: {
           'X-Fauna-Source': 'Fauna Shell',
         },
-=======
-   * Runs the function in the context of a database connection.
-   *
-   * @param {function} f       - The function to run
-   * @param {string}   dbScope - The database in which the function will be executed.
-   * @param {string}   role    - The user role with which the function will be executed.
-   */
-  withClient(f, dbScope, role) {
-    const cmdFlags = this.flags
-    return buildConnectionOptions(cmdFlags, dbScope, role)
-      .then(function (connectionOptions) {
-        var client = new faunadb.Client({
-          ...connectionOptions,
-          headers: {
-            'X-Fauna-Source': 'Fauna Shell',
-          },
-        })
-        //TODO this should return a Promise
-        return f(client, connectionOptions)
-      })
-      .catch(function (err) {
-        return errorOut(err, 1)
->>>>>>> 5d87a3e4
       })
       await client.query(q.Now())
 
