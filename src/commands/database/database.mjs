//@ts-check

import createCommand from "./create.mjs";
import deleteCommand from "./delete.mjs";
<<<<<<< HEAD
import listCommand from "./list.mjs";
=======
import { container } from "../../cli.mjs";
import { commonQueryOptions } from "../../lib/command-helpers.mjs";

function validateArgs(argv) {
  const logger = container.resolve("logger");

  if (argv.secret && argv.database) {
    // Providing a database and secret are conflicting options. If both are provided,
    // it is not clear which one to use.
    throw new Error(
      "Cannot use both the '--secret' and '--database' options together. Please specify only one.",
    );
  } else if (argv.role && argv.secret) {
    // The '--role' option is not supported when using a secret. Secrets have an
    // implicit role.
    logger.warn(
      "The '--role' option is not supported when using a secret. It will be ignored.",
    );
  }
  return true;
}
>>>>>>> 0285ab46

function buildDatabase(yargs) {
  return yargs
    .options(commonQueryOptions)
    .check(validateArgs)
    .command(listCommand)
    .command(createCommand)
    .command(deleteCommand)
    .demandCommand()
    .version(false)
    .help("help", "show help");
}

export default {
  command: "database",
  aliases: ["db"],
  describe: "Interact with your databases",
  builder: buildDatabase,
  // eslint-disable-next-line no-empty-function
  handler: () => {},
};<|MERGE_RESOLUTION|>--- conflicted
+++ resolved
@@ -1,12 +1,10 @@
 //@ts-check
 
+import { container } from "../../cli.mjs";
+import { commonQueryOptions } from "../../lib/command-helpers.mjs";
 import createCommand from "./create.mjs";
 import deleteCommand from "./delete.mjs";
-<<<<<<< HEAD
 import listCommand from "./list.mjs";
-=======
-import { container } from "../../cli.mjs";
-import { commonQueryOptions } from "../../lib/command-helpers.mjs";
 
 function validateArgs(argv) {
   const logger = container.resolve("logger");
@@ -26,7 +24,6 @@
   }
   return true;
 }
->>>>>>> 0285ab46
 
 function buildDatabase(yargs) {
   return yargs
