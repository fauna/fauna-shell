//@ts-check

import { container } from "../cli.mjs";
import {
  validateDatabaseOrSecret,
  yargsWithCommonConfigurableQueryOptions,
} from "../lib/command-helpers.mjs";
import { formatError, formatQueryResponse, getSecret } from "../lib/fauna-client.mjs";

function validate(argv) {
  const { existsSync, accessSync, constants } = container.resolve("fs");
  const dirname = container.resolve("dirname");

  if (argv.input && argv.fql) {
    throw new Error("Cannot specify both --input and [fql]");
  }

  if (!argv.input && !argv.fql) {
    throw new Error("No query specified. Pass [fql] or --input.");
  }

  if (argv.input && !existsSync(argv.input)) {
    throw new Error(`File passed to --input does not exist: ${argv.input}`);
  }

  if (argv.output) {
    const outputDir = dirname(argv.output);
    try {
      accessSync(outputDir, constants.W_OK);
    } catch (e) {
      throw new Error(`Unable to write to output directory: ${outputDir}`);
    }
  }
}

const resolveInput = (argv) => {
  const { readFileSync } = container.resolve("fs");
  const logger = container.resolve("logger");

  if (argv.input) {
    logger.debug(`reading query from ${argv.input}`, "argv");
    return readFileSync(argv.input, "utf8");
  }

  if (argv.fql === "-") {
    logger.debug("reading query from stdin", "argv");
    return readFileSync(process.stdin.fd, "utf8");
  }

  logger.debug("no --input specified, using [fql]", "argv");
  return argv.fql;
}

async function queryCommand(argv) {
  // validate the arguments and throw if they are invalid
  validateDatabaseOrSecret(argv);
  validate(argv);

  // resolve the input
  const expression = resolveInput(argv);

  // get the query handler and run the query
  try {
    const secret = await getSecret();
    const { url, timeout, typecheck, extra, json, apiVersion, color } = argv;

    // If we're writing to a file, don't colorize the output regardless of the user's preference
    const useColor = argv.output ? false : color;

    const results = await container.resolve("runQueryFromString")(expression, {
      apiVersion,
      secret,
      url,
      timeout,
      typecheck,
    });

    const output = formatQueryResponse(results, {
      apiVersion,
      extra,
      json,
      color: useColor,
    });

    if (argv.output) {
      container.resolve("fs").writeFileSync(argv.output, output);
    } else {
      container.resolve("logger").stdout(output);
    }

    return results;
  } catch (err) {
<<<<<<< HEAD
    err.message = formatError(err, { apiVersion: argv.apiVersion, extra: argv.extra });
=======
    const { apiVersion, extra, color } = argv;
    err.message = formatError(err, { apiVersion, extra, color }); 
>>>>>>> 6c7acb6a
    throw err;
  }
}

function buildQueryCommand(yargs) {
  return yargsWithCommonConfigurableQueryOptions(yargs)
    .positional("fql", {
      type: "string",
      description: "FQL query to run. Use `-` to read from stdin.",
    })
    .nargs('fql', 1)
    .options({
      input: {
        alias: "i",
        type: "string",
        description:
          "Path to a file containing an FQL query to run.",
      },
      output: {
        alias: "o",
        type: "string",
        description: "Path to a file where query results are written. Defaults to stdout.",
      },
      extra: {
        type: "boolean",
        description: "Output the full API response, including summary and query stats.",
        default: false,
      },
    })
    .example([
      ['$0 query "Collection.all()" --database us-std/example', "Run the query and write the results to stdout "],
      ["$0 query -i /path/to/query.fql --database us-std/example", "Run the query from a file"],
      ['echo "1 + 1" | $0 query - --database us-std/example', "Run the query from stdin"],
      ['$0 query -i /path/to/queries.fql --output /tmp/result.json --database us-std/example', "Run the query and write the results to a file"],
      ['$0 query -i /path/to/queries.fql --extra --output /tmp/result.json --database us-std/example', "Run the query and write the full API response to a file"],
    ])
    .version(false)
    .help("help", "Show help.");
}

export default {
  command: "query [fql]",
  aliases: ["eval"],
  describe: "Run an FQL query.",
  builder: buildQueryCommand,
  handler: queryCommand,
};<|MERGE_RESOLUTION|>--- conflicted
+++ resolved
@@ -90,12 +90,8 @@
 
     return results;
   } catch (err) {
-<<<<<<< HEAD
-    err.message = formatError(err, { apiVersion: argv.apiVersion, extra: argv.extra });
-=======
     const { apiVersion, extra, color } = argv;
-    err.message = formatError(err, { apiVersion, extra, color }); 
->>>>>>> 6c7acb6a
+    err.message = formatError(err, { apiVersion, extra, color });
     throw err;
   }
 }
