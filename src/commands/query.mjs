--- conflicted
+++ resolved
@@ -5,7 +5,11 @@
   validateDatabaseOrSecret,
   yargsWithCommonConfigurableQueryOptions,
 } from "../lib/command-helpers.mjs";
-import { formatError, formatQueryResponse, getSecret } from "../lib/fauna-client.mjs";
+import {
+  formatError,
+  formatQueryResponse,
+  getSecret,
+} from "../lib/fauna-client.mjs";
 
 function validate(argv) {
   const { existsSync, accessSync, constants } = container.resolve("fs");
@@ -49,7 +53,7 @@
 
   logger.debug("no --input specified, using [fql]", "argv");
   return argv.fql;
-}
+};
 
 async function queryCommand(argv) {
   // validate the arguments and throw if they are invalid
@@ -62,15 +66,11 @@
   // get the query handler and run the query
   try {
     const secret = await getSecret();
-<<<<<<< HEAD
-    const { url, timeout, typecheck, extra, json, apiVersion } = argv;
-=======
     const { url, timeout, typecheck, extra, json, apiVersion, color } = argv;
 
     // If we're writing to a file, don't colorize the output regardless of the user's preference
     const useColor = argv.output ? false : color;
 
->>>>>>> 798c39c0
     const results = await container.resolve("runQueryFromString")(expression, {
       apiVersion,
       secret,
@@ -106,31 +106,47 @@
       type: "string",
       description: "FQL query to run. Use `-` to read from stdin.",
     })
-    .nargs('fql', 1)
+    .nargs("fql", 1)
     .options({
       input: {
         alias: "i",
         type: "string",
-        description:
-          "Path to a file containing an FQL query to run.",
+        description: "Path to a file containing an FQL query to run.",
       },
       output: {
         alias: "o",
         type: "string",
-        description: "Path to a file where query results are written. Defaults to stdout.",
+        description:
+          "Path to a file where query results are written. Defaults to stdout.",
       },
       extra: {
         type: "boolean",
-        description: "Output the full API response, including summary and query stats.",
+        description:
+          "Output the full API response, including summary and query stats.",
         default: false,
       },
     })
     .example([
-      ['$0 query "Collection.all()" --database us-std/example', "Run the query and write the results to stdout "],
-      ["$0 query -i /path/to/query.fql --database us-std/example", "Run the query from a file"],
-      ['echo "1 + 1" | $0 query - --database us-std/example', "Run the query from stdin"],
-      ['$0 query -i /path/to/queries.fql --output /tmp/result.json --database us-std/example', "Run the query and write the results to a file"],
-      ['$0 query -i /path/to/queries.fql --extra --output /tmp/result.json --database us-std/example', "Run the query and write the full API response to a file"],
+      [
+        '$0 query "Collection.all()" --database us-std/example',
+        "Run the query and write the results to stdout ",
+      ],
+      [
+        "$0 query -i /path/to/query.fql --database us-std/example",
+        "Run the query from a file",
+      ],
+      [
+        'echo "1 + 1" | $0 query - --database us-std/example',
+        "Run the query from stdin",
+      ],
+      [
+        "$0 query -i /path/to/queries.fql --output /tmp/result.json --database us-std/example",
+        "Run the query and write the results to a file",
+      ],
+      [
+        "$0 query -i /path/to/queries.fql --extra --output /tmp/result.json --database us-std/example",
+        "Run the query and write the full API response to a file",
+      ],
     ])
     .help("help", "Show help.");
 }
