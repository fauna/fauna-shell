//@ts-check

import { container } from "../cli.mjs";
import {
  CommandError,
  isUnknownError,
  resolveFormat,
  validateDatabaseOrSecret,
  ValidationError,
  yargsWithCommonConfigurableQueryOptions,
} from "../lib/command-helpers.mjs";
import {
  formatError,
  formatQueryResponse,
  getSecret,
} from "../lib/fauna-client.mjs";
import { isTTY } from "../lib/misc.mjs";

function validate(argv) {
  const { existsSync, accessSync, constants } = container.resolve("fs");
  const dirname = container.resolve("dirname");

  if (argv.input && argv.fql) {
    throw new ValidationError("Cannot specify both --input and [fql]");
  }

  if (!argv.input && !argv.fql) {
    throw new ValidationError("No query specified. Pass [fql] or --input.");
  }

  if (argv.input && !existsSync(argv.input)) {
    throw new ValidationError(
      `File passed to --input does not exist: ${argv.input}`,
    );
  }

  if (argv.output) {
    const outputDir = dirname(argv.output);
    try {
      accessSync(outputDir, constants.W_OK);
    } catch (e) {
      throw new ValidationError(
        `Unable to write to output directory: ${outputDir}`,
      );
    }
  }
}

const resolveInput = (argv) => {
  const { readFileSync } = container.resolve("fs");
  const logger = container.resolve("logger");

  if (argv.input) {
    logger.debug(`reading query from ${argv.input}`, "argv");
    return readFileSync(argv.input, "utf8");
  }

  if (argv.fql === "-") {
    logger.debug("reading query from stdin", "argv");
    return readFileSync(process.stdin.fd, "utf8");
  }

  logger.debug("no --input specified, using [fql]", "argv");
  return argv.fql;
};

async function queryCommand(argv) {
  // Run validation here instead of via check for more control over output
  validateDatabaseOrSecret(argv);
  validate(argv);

  // resolve the input
  const expression = resolveInput(argv);

  // get the query handler and run the query
  try {
    const secret = await getSecret();
<<<<<<< HEAD
    const { url, timeout, typecheck, apiVersion, color, extra } = argv;
=======
    const { url, timeout, typecheck, raw, json, apiVersion, color } = argv;
>>>>>>> 53bf7cca

    // If we're writing to a file, don't colorize the output regardless of the user's preference
    const useColor = argv.output || !isTTY() ? false : color;

    // Using --json or --extra takes precedence over --format
    const outputFormat = resolveFormat(argv);

    const results = await container.resolve("runQueryFromString")(expression, {
      apiVersion,
      secret,
      url,
      timeout,
      typecheck,
      format: outputFormat,
      extra,
      color: useColor,
    });

    const output = await formatQueryResponse(results, {
      apiVersion,
<<<<<<< HEAD
      extra,
      format: outputFormat,
=======
      raw,
      json,
>>>>>>> 53bf7cca
      color: useColor,
    });

    if (argv.output) {
      container.resolve("fs").writeFileSync(argv.output, output);
    } else {
      container.resolve("logger").stdout(output);
    }

    return results;
  } catch (err) {
    if (!isUnknownError(err)) {
      throw err;
    }

<<<<<<< HEAD
    const { apiVersion, extra, color } = argv;
    throw new CommandError(
      await formatError(err, { apiVersion, extra, color }),
      {
        cause: err,
      },
    );
=======
    const { apiVersion, raw, color } = argv;
    throw new CommandError(formatError(err, { apiVersion, raw, color }), {
      cause: err,
    });
>>>>>>> 53bf7cca
  }
}

function buildQueryCommand(yargs) {
  return yargsWithCommonConfigurableQueryOptions(yargs)
    .positional("fql", {
      type: "string",
      description: "FQL query to run. Use `-` to read from stdin.",
    })
    .nargs("fql", 1)
    .options({
      input: {
        alias: "i",
        type: "string",
        description: "Path to a file containing an FQL query to run.",
      },
      output: {
        alias: "o",
        type: "string",
        description:
          "Path to a file where query results are written. Defaults to stdout.",
      },
      raw: {
        type: "boolean",
        description:
          "Output the full API response, including summary and query stats.",
        default: false,
      },
    })
    .example([
      [
        '$0 query "Collection.all()" --database us/example',
        "Run the query in the 'us/example' database and write the results to stdout.",
      ],
      [
        '$0 query "Collection.all()" --database us/example --role server',
        "Run the query in the 'us/example' database using the 'server' role.",
      ],
      [
        '$0 query "Collection.all()" --secret my-secret',
        "Run the query in the database scoped to a secret.",
      ],
      [
        "$0 query -i /path/to/query.fql --database us/example",
        "Run the query from a file.",
      ],
      [
        'echo "1 + 1" | $0 query - --database us/example',
        "Run the query from stdin.",
      ],
      [
        "$0 query -i /path/to/queries.fql --output /tmp/result.json --database us/example",
        "Run the query and write the results to a file.",
      ],
      [
        "$0 query -i /path/to/queries.fql --raw --output /tmp/result.json --database us/example",
        "Run the query and write the full API response to a file.",
      ],
    ]);
}

export default {
  command: "query [fql]",
  aliases: ["eval"],
  describe: "Run an FQL query.",
  builder: buildQueryCommand,
  handler: queryCommand,
};<|MERGE_RESOLUTION|>--- conflicted
+++ resolved
@@ -75,16 +75,12 @@
   // get the query handler and run the query
   try {
     const secret = await getSecret();
-<<<<<<< HEAD
-    const { url, timeout, typecheck, apiVersion, color, extra } = argv;
-=======
-    const { url, timeout, typecheck, raw, json, apiVersion, color } = argv;
->>>>>>> 53bf7cca
+    const { url, timeout, typecheck, apiVersion, color, raw } = argv;
 
     // If we're writing to a file, don't colorize the output regardless of the user's preference
     const useColor = argv.output || !isTTY() ? false : color;
 
-    // Using --json or --extra takes precedence over --format
+    // Using --json or --raw takes precedence over --format
     const outputFormat = resolveFormat(argv);
 
     const results = await container.resolve("runQueryFromString")(expression, {
@@ -94,19 +90,14 @@
       timeout,
       typecheck,
       format: outputFormat,
-      extra,
+      raw,
       color: useColor,
     });
 
     const output = await formatQueryResponse(results, {
       apiVersion,
-<<<<<<< HEAD
-      extra,
       format: outputFormat,
-=======
       raw,
-      json,
->>>>>>> 53bf7cca
       color: useColor,
     });
 
@@ -122,20 +113,10 @@
       throw err;
     }
 
-<<<<<<< HEAD
-    const { apiVersion, extra, color } = argv;
-    throw new CommandError(
-      await formatError(err, { apiVersion, extra, color }),
-      {
-        cause: err,
-      },
-    );
-=======
     const { apiVersion, raw, color } = argv;
-    throw new CommandError(formatError(err, { apiVersion, raw, color }), {
+    throw new CommandError(await formatError(err, { apiVersion, raw, color }), {
       cause: err,
     });
->>>>>>> 53bf7cca
   }
 }
 
