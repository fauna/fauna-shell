//@ts-check

import { container } from "../config/container.mjs";
import { getToken, startOAuthRequest } from "../lib/account-api.mjs";

async function doLogin(argv) {
  const logger = container.resolve("logger");
  if (argv.local) {
    logger.stdout(`Using a local Fauna container does not require login.\n`);
    return;
  }
  const open = container.resolve("open");
  const credentials = container.resolve("credentials");
  const oAuth = container.resolve("oauthClient");
<<<<<<< HEAD
  const input = container.resolve("input");

  const loginWithToken = async () => {
=======
  oAuth.server.on("ready", async () => {
    const authCodeParams = oAuth.getOAuthParams({ clientId: argv.clientId });
    const dashboardOAuthURL = await startOAuthRequest(authCodeParams);
    open(dashboardOAuthURL);
    logger.stdout(`To login, open your browser to:\n${dashboardOAuthURL}`);
  });
  oAuth.server.on("auth_code_received", async () => {
>>>>>>> 334ed9f8
    try {
      const { clientId, clientSecret, authCode, redirectURI, codeVerifier } =
        oAuth.getTokenParams({
          clientId: argv.clientId,
          clientSecret: argv.clientSecret,
        });

      /* eslint-disable camelcase */
      const accessToken = await getToken({
        client_id: clientId,
        client_secret: clientSecret,
        code: authCode,
        redirect_uri: redirectURI,
        code_verifier: codeVerifier,
      });
      /* eslint-enable camelcase */

      await credentials.login(accessToken);
      logger.stdout("Login successful.");
    } catch (err) {
      logger.stderr(err);
    }
  };

  const authCodeParams = oAuth.getOAuthParams(argv.noRedirect);
  const dashboardOAuthURL =
    await FaunaAccountClient.startOAuthRequest(authCodeParams);
  logger.stdout(`To login, open a browser to:\n${dashboardOAuthURL}`);
  if (!argv.noRedirect) {
    oAuth.server.on("ready", async () => {
      open(dashboardOAuthURL);
    });
    oAuth.server.on("auth_code_received", async () => {
      await loginWithToken();
    });
    await oAuth.start();
    logger.stdout("Waiting for authentication in browser to complete...");
  } else {
    try {
      const userCode = await input({
        message: "Authorization Code:",
      });
      try {
        const jsonString = atob(userCode);
        const parsed = JSON.parse(jsonString);
        const { code, state } = parsed;
        oAuth.validateAuthorizationCode(code, state);
        await loginWithToken();
      } catch (err) {
        logger.stderr(
          `Error during login: ${err.message}\nPlease restart login.`,
        );
      }
    } catch (err) {
      if (err.name === "ExitPromptError") {
        logger.stdout("Login canceled.");
      }
    }
  }
}

/**
 * Passthrough yargs until more functionality is added to the command
 * @param {*} yargs
 * @returns
 */
function buildLoginCommand(yargs) {
  return yargs
    .options({
      "account-url": {
        type: "string",
        description: "The Fauna account URL to query",
        default: "https://account.fauna.com",
        hidden: true,
      },
      "client-id": {
        type: "string",
        description: "the client id to use when calling Fauna",
        required: false,
        hidden: true,
      },
      "client-secret": {
        type: "string",
        description: "the client secret to use when calling Fauna",
        required: false,
        hidden: true,
      },
      "no-redirect": {
        alias: "n",
        type: "boolean",
        description:
          "Login without redirecting to a local callback server. Use this option if you are unable to open a browser on your local machine.",
        default: false,
      },
      user: {
        alias: "u",
        type: "string",
        description: "User to log in as.",
        default: "default",
      },
    })
    .example([
      ["$0 login", "Log in as the 'default' user."],
      ["$0 login --user john_doe", "Log in as the 'john_doe' user."],
    ]);
}

export default {
  command: "login",
  describe: "Log in to Fauna.",
  builder: buildLoginCommand,
  handler: doLogin,
};<|MERGE_RESOLUTION|>--- conflicted
+++ resolved
@@ -12,19 +12,9 @@
   const open = container.resolve("open");
   const credentials = container.resolve("credentials");
   const oAuth = container.resolve("oauthClient");
-<<<<<<< HEAD
   const input = container.resolve("input");
 
   const loginWithToken = async () => {
-=======
-  oAuth.server.on("ready", async () => {
-    const authCodeParams = oAuth.getOAuthParams({ clientId: argv.clientId });
-    const dashboardOAuthURL = await startOAuthRequest(authCodeParams);
-    open(dashboardOAuthURL);
-    logger.stdout(`To login, open your browser to:\n${dashboardOAuthURL}`);
-  });
-  oAuth.server.on("auth_code_received", async () => {
->>>>>>> 334ed9f8
     try {
       const { clientId, clientSecret, authCode, redirectURI, codeVerifier } =
         oAuth.getTokenParams({
@@ -48,10 +38,12 @@
       logger.stderr(err);
     }
   };
-
-  const authCodeParams = oAuth.getOAuthParams(argv.noRedirect);
-  const dashboardOAuthURL =
-    await FaunaAccountClient.startOAuthRequest(authCodeParams);
+  const authCodeParams = oAuth.getOAuthParams({
+    clientId: argv.clientId,
+    noRedirect: argv.noRedirect,
+  });
+  const dashboardOAuthURL = await startOAuthRequest(authCodeParams);
+  open(dashboardOAuthURL);
   logger.stdout(`To login, open a browser to:\n${dashboardOAuthURL}`);
   if (!argv.noRedirect) {
     oAuth.server.on("ready", async () => {
