--- conflicted
+++ resolved
@@ -22,11 +22,7 @@
       const { accountKey, refreshToken } =
         await accountClient.getSession(accessToken);
       accountCreds.save({
-<<<<<<< HEAD
-        creds: { account_key, refresh_token },
-=======
         creds: { accountKey, refreshToken },
->>>>>>> df3ae7e7
         key: argv.profile,
       });
       logger.stdout(`Login Success!\n`);
