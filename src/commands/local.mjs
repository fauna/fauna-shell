--- conflicted
+++ resolved
@@ -32,22 +32,12 @@
       containerPort: {
         describe: "The port inside the container Fauna listens on.",
         type: "number",
-<<<<<<< HEAD
-        default: "8443",
-=======
         default: 8443,
->>>>>>> 2f328039
       },
       hostPort: {
         describe:
           "The port on the host machine mapped to the container's port. This is the port you'll connect to Fauna on.",
         type: "number",
-<<<<<<< HEAD
-        default: "8443",
-      },
-      name: {
-        describe: "Name for the container.",
-=======
         default: 8443,
       },
       hostIp: {
@@ -69,35 +59,15 @@
       },
       name: {
         describe: "The name to give the container",
->>>>>>> 2f328039
         type: "string",
         default: "faunadb",
       },
       pull: {
-<<<<<<< HEAD
-        describe:
-          "Pull the latest image before starting the container. Use --no-pull to disable.",
-=======
         describe: "Pull the latest image before starting the container.",
->>>>>>> 2f328039
         type: "boolean",
         default: true,
       },
     })
-<<<<<<< HEAD
-    .example([
-      ["$0 local", "Start a Fauna container with default name and ports."],
-      ["$0 local --name local-fauna", "Start a container named 'local-fauna'."],
-      [
-        "$0 local -hostPort 1234 --containerPort 6789",
-        "Map host port '1234' to container port '6789'. Equivalent to '-p 1234:6789' in Docker.",
-      ],
-      [
-        "$0 local --no-pull",
-        "Don't pull the latest image before starting the container.",
-      ],
-    ]);
-=======
     .check((argv) => {
       if (argv.maxAttempts < 1) {
         throw new CommandError("--maxAttempts must be greater than 0.", {
@@ -111,13 +81,23 @@
         );
       }
       return true;
-    });
->>>>>>> 2f328039
+    }).example([
+      ["$0 local", "Start a Fauna container with default name and ports."],
+      ["$0 local --name local-fauna", "Start a container named 'local-fauna'."],
+      [
+        "$0 local -hostPort 1234 --containerPort 6789",
+        "Map host port '1234' to container port '6789'. Equivalent to '-p 1234:6789' in Docker.",
+      ],
+      [
+        "$0 local --no-pull",
+        "Don't pull the latest image before starting the container.",
+      ],
+    ]);
 }
 
 export default {
   command: "local",
-  describe: "Start a local Fauna container.",
+  describe: "Start a local Fauna container",
   builder: buildLocalCommand,
   handler: startLocal,
 };