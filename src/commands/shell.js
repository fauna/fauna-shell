--- conflicted
+++ resolved
@@ -5,54 +5,6 @@
 const repl = require('repl')
 const util = require('util')
 const esprima = require('esprima')
-
-<<<<<<< HEAD
-/**
-* We need this function to allow multi-line javascript objects
-* to be entered. Without this check, the following object will
-* produce an error:
-*
-* { a: 'a string',
-*   b: 1,
-*   c: Bytes("AQID"),
-*   d: [ 1, 2 ],
-*   e: { a: 'another string' } }
-*
-*/
-function isRecoverableError(error) {
-  if (error.name === 'SyntaxError') {
-    return /^(Unexpected end of input|Unexpected token)/.test(error.message)
-  }
-  return false
-}
-
-// don't submit to the server empty queries.
-function skipInput(cmd) {
-  return cmd.trim() === ''
-}
-
-function filterCommands(commands, unwanted) {
-  const keys = Object.keys(commands)
-  var filteredCommands = {}
-  keys.filter(function (k) {
-    return !unwanted.includes(k)
-  }).forEach(function (k) {
-    filteredCommands[k] = commands[k]
-  })
-  return filteredCommands
-}
-=======
-function stringifyEndpoint(endpoint) {
-  var res = ''
-  if (endpoint.scheme) {
-    res += endpoint.scheme + '://'
-  }
-  res += endpoint.domain
-  if (endpoint.port) {
-    res += ':' + endpoint.port
-  }
-  return res
-}
 
 class ShellCommand extends FaunaCommand {
   commands = [
@@ -67,7 +19,6 @@
       action: this.lastError,
     },
   ]
->>>>>>> 5d87a3e4
 
   async run() {
     const { dbname } = this.args
