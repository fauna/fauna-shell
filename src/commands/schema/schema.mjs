//@ts-check

import abandonCommand from "./abandon.mjs";
import commitCommand from "./commit.mjs";
import diffCommand from "./diff.mjs";
import pullCommand from "./pull.mjs";
import pushCommand from "./push.mjs";
import statusCommand from "./status.mjs";

function buildSchema(yargs) {
  return yargs
    .options({
      "project-directory": {
        alias: ["directory", "dir"],
        type: "string",
        description:
          "The path to the project directory containing the schema files to interact with.",
        default: ".",
      },
    })
    .command(abandonCommand)
    .command(commitCommand)
    .command(diffCommand)
    .command(pushCommand)
    .command(pullCommand)
    .command(statusCommand)
    .demandCommand()
    .version(false)
    .help("help", "Show help.");
}

export default {
<<<<<<< HEAD
  command: "schema",
  describe: "Manage a database's schema.",
=======
  command: "schema <method>",
  describe: "Manipulate Fauna schema state",
>>>>>>> 6c7acb6a
  builder: buildSchema,
  // eslint-disable-next-line no-empty-function
  handler: () => {},
};<|MERGE_RESOLUTION|>--- conflicted
+++ resolved
@@ -30,13 +30,8 @@
 }
 
 export default {
-<<<<<<< HEAD
-  command: "schema",
+  command: "schema <method>",
   describe: "Manage a database's schema.",
-=======
-  command: "schema <method>",
-  describe: "Manipulate Fauna schema state",
->>>>>>> 6c7acb6a
   builder: buildSchema,
   // eslint-disable-next-line no-empty-function
   handler: () => {},
