const util = require('util')
const fs = require('fs')
const esprima = require('esprima')
const { flags } = require('@oclif/command')
const FaunaCommand = require('../lib/fauna-command.js')
const { readFile, runQueries, errorOut, writeFile } = require('../lib/misc.js')

const EVAL_OUTPUT_FORMATS = ['json', 'shell']

/**
 * Write json encoded output
 *
 * @param {String} file Target filename
 * @param {Any}    data Data to encode
 */
function writeFormattedJson(file, data) {
  let str = JSON.stringify(data)
  if (file === null) {
    return Promise.resolve(console.log(str))
  }
  return writeFile(file, str)
}

/**
 * Write fauna shell encoded output
 *
 * @param {String} file Target filename
 * @param {Any}    data Data to encode
 */
function writeFormattedShell(file, data) {
  let str = util.inspect(data, { depth: null })
  if (file === null) {
    return Promise.resolve(console.log(str))
  }
  return writeFile(file, str)
}

/**
 * Writes out the formatted output to file
 *
 * @param {*} file Target filename
 * @param {*} data Data to write
 * @param {*} format Format to write as
 */
function writeFormattedOutput(file, data, format) {
  if (format === 'json') return writeFormattedJson(file, data)
  else if (format === 'shell') return writeFormattedShell(file, data)
  else errorOut('Unsupported output format')
}

function performQuery(client, fqlQuery, outputFile, outputFormat) {
<<<<<<< HEAD
  let res = esprima.parseScript(fqlQuery)
  if (res.body[0].type === 'BlockStatement') {
    res = esprima.parseScript(`(${fqlQuery})`)
  }

=======
  let res = esprima.parseScript(`(${fqlQuery})`)
>>>>>>> c21aa9f0
  return runQueries(res.body, client)
    .then(function (response) {
      return writeFormattedOutput(outputFile, response, outputFormat)
    })
    .catch(function (error) {
      console.log(
        util.inspect(JSON.parse(error.faunaError.requestResult.responseRaw), {
          depth: null,
          compact: false,
        })
      )
    })
}

class EvalCommand extends FaunaCommand {
  async run() {
    const queryFromStdin = this.flags.stdin
    let queriesFile = this.flags.file
    const outputFile = this.flags.output
    const outputFormat = this.flags.format

    const { dbname, query } = this.getArgs()

    const noSourceSet =
      !queryFromStdin && query === undefined && queriesFile === undefined
    if (noSourceSet) {
      return errorOut(
        'No source set. Pass --stdin to  read from stdin or --file.'
      )
    }

    try {
      const { client } = await (dbname
        ? this.ensureDbScopeClient(dbname)
        : this.getClient())

      const readQuery = queryFromStdin || queriesFile !== undefined
      let queryFromFile
      if (readQuery) {
        if (queryFromStdin && !fs.existsSync(queriesFile)) {
          this.warn('Reading from stdin')
          queriesFile = process.stdin.fd
        }
        queryFromFile = await readFile(queriesFile)
      }

      const result = await performQuery(
        client,
        queryFromFile || query,
        outputFile,
        outputFormat
      )
      return result
    } catch (err) {
      return errorOut(err.message, 1)
    }
  }

  // Remap arguments if a user provide only one
  getArgs() {
    const { stdin, file } = this.flags
    const { dbname, query } = this.args
    if (dbname && !query && !stdin && !file) return { query: dbname }

    return { dbname, query }
  }
}

EvalCommand.examples = [
  '$ fauna eval "Paginate(Collections())"',
  '$ fauna eval nestedDbName "Paginate(Collections())"',
  '$ fauna eval --file=/path/to/queries.fql',
  '$ echo "Add(1,1)" | fauna eval --stdin',
  '$ fauna eval "Add(2,3)" --output=/tmp/result"',
  '$ fauna eval "Add(2,3)" --format=json --output=/tmp/result"',
]

EvalCommand.flags = {
  ...FaunaCommand.flags,
  file: flags.string({
    description: 'File where to read queries from',
  }),
  stdin: flags.boolean({
    description: 'Read file input from stdin. Writes to stdout by default',
    default: false,
  }),
  output: flags.string({
    description: 'File to write output to',
    default: null,
  }),
  format: flags.string({
    description: 'Output format',
    default: 'json',
    options: EVAL_OUTPUT_FORMATS,
  }),
}

EvalCommand.args = [
  {
    name: 'dbname',
    required: false,
    description: 'Database name',
  },
  {
    name: 'query',
    required: false,
    description: 'FQL query to execute',
  },
]

module.exports = EvalCommand<|MERGE_RESOLUTION|>--- conflicted
+++ resolved
@@ -49,15 +49,11 @@
 }
 
 function performQuery(client, fqlQuery, outputFile, outputFormat) {
-<<<<<<< HEAD
   let res = esprima.parseScript(fqlQuery)
   if (res.body[0].type === 'BlockStatement') {
     res = esprima.parseScript(`(${fqlQuery})`)
   }
 
-=======
-  let res = esprima.parseScript(`(${fqlQuery})`)
->>>>>>> c21aa9f0
   return runQueries(res.body, client)
     .then(function (response) {
       return writeFormattedOutput(outputFile, response, outputFormat)
