// @ts-check

import chalk from "chalk";
import yargs from "yargs";

import databaseCommand from "./commands/database/database.mjs";
import evalCommand from "./commands/eval.mjs";
import keyCommand from "./commands/key.mjs";
import loginCommand from "./commands/login.mjs";
import schemaCommand from "./commands/schema/schema.mjs";
import shellCommand from "./commands/shell.mjs";
<<<<<<< HEAD
import { buildCredentials } from "./lib/auth/credentials.mjs";
=======
import { authNZMiddleware } from "./lib/auth/authNZ.mjs";
import { configParser } from "./lib/config/config.mjs";
>>>>>>> e37507e1
import { checkForUpdates, fixPaths, logArgv } from "./lib/middleware.mjs";

/** @typedef {import('awilix').AwilixContainer<import('./config/setup-container.mjs').modifiedInjectables> } cliContainer */

/** @type {cliContainer} */
export let container;
/** @type {import('yargs').Argv} */
export let builtYargs;

export let argvInput;

/**
 * @param {string|string[]} _argvInput - The command string provided by the user or test. Parsed by yargs into an argv object.
 * @param {cliContainer} _container - A built and ready for use awilix container with registered injectables.
 */
export async function run(_argvInput, _container) {
  container = _container;
  argvInput = _argvInput;
  const logger = container.resolve("logger");
  const parseYargs = container.resolve("parseYargs");
  if (process.env.NODE_ENV === "production") {
    process.removeAllListeners("warning");
  }

  try {
    builtYargs = buildYargs(argvInput);
    await parseYargs(builtYargs);
  } catch (e) {
    let subMessage = chalk.reset(
      "Use 'fauna <command> --help' for more information about a command.",
    );

    if (argvInput.length > 0) {
      subMessage = chalk.red(e.message);
    }
    const message = `${chalk.reset(await builtYargs.getHelp())}\n\n${subMessage}`;
    logger.stderr(message);
    logger.fatal(e.stack, "error");
    const exitCode = e.exitCode !== undefined ? e.exitCode : 1;
    container.resolve("errorHandler")(e, exitCode);
  }
}

/**
 * This is split out so it can be injected & spied on. This allows ensuring that,
 * e.g., it's only run once per command invocation.
 * @param {import('yargs').Argv<any>} builtYargs
 * @returns {Promise<any>} builtYargs
 */
export async function parseYargs(builtYargs) {
  return builtYargs.parseAsync();
}

/**
 * @param {string|string[]} argvInput
 * @returns {import('yargs').Argv<any>}
 */
function buildYargs(argvInput) {
  // have to build a yargsInstance _before_ chaining off it
  // https://github.com/yargs/yargs/blob/main/docs/typescript.md?plain=1#L124
  const yargsInstance = yargs(argvInput);

  // these debug commands are used by the tests in environments where they can't mock out the command handler
  if (
    process.env.NODE_ENV !== "production" ||
    process.env.DEBUG_COMMANDS === "true"
  ) {
    yargsInstance
      .command("throw", false, {
        handler: () => {
          throw new Error("this is a test error");
        },
        builder: {},
      })
      .command("reject", false, {
        handler: async () => {
          throw new Error("this is a rejected promise");
        },
        builder: {},
      })
      .command("warn", false, {
        handler: async () => {
          process.emitWarning("this is a warning emited on the node process");
        },
        builder: {},
      });
  }

  return yargsInstance
    .scriptName("fauna")
    .env("FAUNA")
    .config("config", configParser)
    .middleware([checkForUpdates, logArgv], true)
    .middleware([fixPaths, buildCredentials], false)
    .command("eval", "evaluate a query", evalCommand)
    .command("shell", "start an interactive shell", shellCommand)
    .command("login", "login via website", loginCommand)
    .command(keyCommand)
    .command(schemaCommand)
    .command(databaseCommand)
    .demandCommand()
    .strict(true)
    .options({
      config: {
        type: "string",
        description: "a config file to use",
        default: ".",
      },
      profile: {
        alias: "p",
        type: "string",
        description:
          "the profile in your config file to fetch CLI settings from",
        default: "default",
      },
      user: {
        alias: "u",
        type: "string",
        description: "a user profile",
        default: "default",
      },
      database: {
        alias: "d",
        type: "string",
        description: "a database path, including region",
      },
      role: {
        alias: "r",
        type: "string",
        description: "a role",
        default: "admin",
      },
      color: {
        description:
          "whether or not to emit escape codes for multi-color terminal output.",
        type: "boolean",
        // https://github.com/chalk/chalk?tab=readme-ov-file#chalklevel
        default: chalk.level > 0,
      },
      verbosity: {
        description: "the lowest level diagnostic logs to emit",
        type: "number",
        default: 0,
      },
      verboseComponent: {
        description:
          "components to emit diagnostic logs for; this takes precedence over the 'verbosity' flag",
        type: "array",
        default: [],
<<<<<<< HEAD
        choices: ["fetch", "error", "argv", "creds"],
=======
        choices: ["fetch", "error", "config", "argv"],
      },
      // Whether authNZ middleware should run. Better way of doing this?
      authRequired: {
        hidden: true,
        default: false,
>>>>>>> e37507e1
      },
    })
    .wrap(yargsInstance.terminalWidth())
    .help("help", "show help")
    .fail(false)
    .exitProcess(false)
    .version(false)
    .completion();
}<|MERGE_RESOLUTION|>--- conflicted
+++ resolved
@@ -9,12 +9,8 @@
 import loginCommand from "./commands/login.mjs";
 import schemaCommand from "./commands/schema/schema.mjs";
 import shellCommand from "./commands/shell.mjs";
-<<<<<<< HEAD
 import { buildCredentials } from "./lib/auth/credentials.mjs";
-=======
-import { authNZMiddleware } from "./lib/auth/authNZ.mjs";
 import { configParser } from "./lib/config/config.mjs";
->>>>>>> e37507e1
 import { checkForUpdates, fixPaths, logArgv } from "./lib/middleware.mjs";
 
 /** @typedef {import('awilix').AwilixContainer<import('./config/setup-container.mjs').modifiedInjectables> } cliContainer */
@@ -164,16 +160,7 @@
           "components to emit diagnostic logs for; this takes precedence over the 'verbosity' flag",
         type: "array",
         default: [],
-<<<<<<< HEAD
-        choices: ["fetch", "error", "argv", "creds"],
-=======
-        choices: ["fetch", "error", "config", "argv"],
-      },
-      // Whether authNZ middleware should run. Better way of doing this?
-      authRequired: {
-        hidden: true,
-        default: false,
->>>>>>> e37507e1
+        choices: ["fetch", "error", "config", "argv", "creds"],
       },
     })
     .wrap(yargsInstance.terminalWidth())
